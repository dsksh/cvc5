--- conflicted
+++ resolved
@@ -644,128 +644,11 @@
         out << n.getId();
       }
     }
-<<<<<<< HEAD
-      return;
-
-    // arith theory
-    case kind::IAND:
-      out << "(_ iand " << n.getOperator().getConst<IntAnd>().d_size << ") ";
-      stillNeedToPrintParams = false;
-      break;
-
-    case kind::RFP_TO_REAL:
-      n.getOperator().getConst<RfpToReal>().print(out);
-      stillNeedToPrintParams = false;
-      break;
-
-    case kind::RFP_IS_NORMAL:
-      n.getOperator().getConst<RfpIsNormal>().print(out);
-      stillNeedToPrintParams = false;
-      break;
-
-    case kind::RFP_IS_SUBNORMAL:
-      n.getOperator().getConst<RfpIsSubnormal>().print(out);
-      stillNeedToPrintParams = false;
-      break;
-
-    case kind::RFP_IS_ZERO:
-      n.getOperator().getConst<RfpIsZero>().print(out);
-      stillNeedToPrintParams = false;
-      break;
-
-    case kind::RFP_IS_INF:
-      n.getOperator().getConst<RfpIsInf>().print(out);
-      stillNeedToPrintParams = false;
-      break;
-
-    case kind::RFP_IS_NAN:
-      n.getOperator().getConst<RfpIsNan>().print(out);
-      stillNeedToPrintParams = false;
-      break;
-
-    case kind::RFP_IS_NEG:
-      n.getOperator().getConst<RfpIsNeg>().print(out);
-      stillNeedToPrintParams = false;
-      break;
-
-    case kind::RFP_IS_POS:
-      n.getOperator().getConst<RfpIsPos>().print(out);
-      stillNeedToPrintParams = false;
-      break;
-
-    case kind::RFP_TO_RFP_FROM_RFP:
-      n.getOperator().getConst<RfpToRfpFromRfp>().print(out);
-      stillNeedToPrintParams = false;
-      break;
-
-    case kind::RFP_ROUND:
-      n.getOperator().getConst<RfpRound>().print(out);
-      stillNeedToPrintParams = false;
-      break;
-
-    case kind::RFP_ADD:
-      n.getOperator().getConst<RfpAdd>().print(out);
-      stillNeedToPrintParams = false;
-      break;
-
-    case kind::RFP_SUB:
-      n.getOperator().getConst<RfpSub>().print(out);
-      stillNeedToPrintParams = false;
-      break;
-
-    case kind::RFP_NEG:
-      n.getOperator().getConst<RfpNeg>().print(out);
-      stillNeedToPrintParams = false;
-      break;
-
-    case kind::RFP_MULT:
-      n.getOperator().getConst<RfpMult>().print(out);
-      stillNeedToPrintParams = false;
-      break;
-
-    case kind::RFP_DIV:
-      n.getOperator().getConst<RfpDiv>().print(out);
-      stillNeedToPrintParams = false;
-      break;
-
-    case kind::RFP_EQ:
-      n.getOperator().getConst<RfpEq>().print(out);
-      stillNeedToPrintParams = false;
-      break;
-
-    case kind::RFP_LT:
-      n.getOperator().getConst<RfpLt>().print(out);
-      stillNeedToPrintParams = false;
-      break;
-
-    case kind::RFP_LEQ:
-      n.getOperator().getConst<RfpLeq>().print(out);
-      stillNeedToPrintParams = false;
-      break;
-
-    case kind::RFP_GT:
-      n.getOperator().getConst<RfpGt>().print(out);
-      stillNeedToPrintParams = false;
-      break;
-
-    case kind::RFP_GEQ:
-      n.getOperator().getConst<RfpGeq>().print(out);
-      stillNeedToPrintParams = false;
-      break;
-
-    case kind::DIVISIBLE:
-      toStream(out, n.getOperator(), toDepth, nullptr);
-      out << ' ';
-      stillNeedToPrintParams = false;
-      break;
-    case kind::REAL_ALGEBRAIC_NUMBER:
-=======
     return true;
   }
   else if (k == Kind::APPLY_UF)
   {
     if (!n.getOperator().isVar())
->>>>>>> f5b7c88e
     {
       // Must print as HO apply instead. This ensures un-beta-reduced function
       // applications can be reparsed.
@@ -1264,74 +1147,35 @@
     case Kind::WITNESS: return "witness";
 
     // arith theory
-<<<<<<< HEAD
-    case kind::ADD: return "+";
-    case kind::MULT:
-    case kind::NONLINEAR_MULT: return "*";
-    case kind::IAND: return "iand";
-    case kind::POW2: return "int.pow2";
-    case kind::MAX3: return "real.max3";
-    case kind::ILOG2: return "real.ilog2";
-    case kind::RFP_TO_REAL: return "rfp.to_real";
-    case kind::RFP_IS_NORMAL: return "rfp.isNormal";
-    case kind::RFP_IS_SUBNORMAL: return "rfp.isSubnormal";
-    case kind::RFP_IS_ZERO: return "rfp.isZero";
-    case kind::RFP_IS_INF: return "rfp.isInfinite";
-    case kind::RFP_IS_NAN: return "rfp.isNaN";
-    case kind::RFP_IS_NEG: return "rfp.isNegative";
-    case kind::RFP_IS_POS: return "rfp.isPositive";
-    case kind::RFP_TO_RFP_FROM_RFP: return "rfp.to_rfp";
-    case kind::RFP_ROUND: return "rfp.round";
-    case kind::RFP_ADD: return "rfp.add";
-    case kind::RFP_SUB: return "rfp.sub";
-    case kind::RFP_NEG: return "rfp.neg";
-    case kind::RFP_MULT: return "rfp.mul";
-    case kind::RFP_DIV: return "rfp.div";
-    case kind::RFP_EQ: return "rfp.eq";
-    case kind::RFP_LT: return "rfp.lt";
-    case kind::RFP_LEQ: return "rfp.leq";
-    case kind::RFP_GT: return "rfp.gt";
-    case kind::RFP_GEQ: return "rfp.geq";
-    case kind::IRM_TO_INT: return "irm.to_int";
-    case kind::IRM_TO_RM: return "irm.to_rm";
-    case kind::EXPONENTIAL: return "exp";
-    case kind::SINE: return "sin";
-    case kind::COSINE: return "cos";
-    case kind::TANGENT: return "tan";
-    case kind::COSECANT: return "csc";
-    case kind::SECANT: return "sec";
-    case kind::COTANGENT: return "cot";
-    case kind::ARCSINE: return "arcsin";
-    case kind::ARCCOSINE: return "arccos";
-    case kind::ARCTANGENT: return "arctan";
-    case kind::ARCCOSECANT: return "arccsc";
-    case kind::ARCSECANT: return "arcsec";
-    case kind::ARCCOTANGENT: return "arccot";
-    case kind::PI: return "real.pi";
-    case kind::SQRT: return "sqrt";
-    case kind::SUB: return "-";
-    case kind::NEG: return "-";
-    case kind::LT: return "<";
-    case kind::LEQ: return "<=";
-    case kind::GT: return ">";
-    case kind::GEQ: return ">=";
-    case kind::DIVISION:
-    case kind::DIVISION_TOTAL: return "/";
-    case kind::INTS_DIVISION_TOTAL:
-    case kind::INTS_DIVISION: return "div";
-    case kind::INTS_MODULUS_TOTAL:
-    case kind::INTS_MODULUS: return "mod";
-    case kind::ABS: return "abs";
-    case kind::IS_INTEGER: return "is_int";
-    case kind::TO_INTEGER: return "to_int";
-    case kind::TO_REAL: return "to_real";
-    case kind::POW: return "^";
-=======
     case Kind::ADD: return "+";
     case Kind::MULT:
     case Kind::NONLINEAR_MULT: return "*";
     case Kind::IAND: return "iand";
     case Kind::POW2: return "int.pow2";
+    //case Kind::MAX3: return "real.max3";
+    //case Kind::ILOG2: return "real.ilog2";
+    case Kind::RFP_TO_REAL: return "rfp.to_real";
+    case Kind::RFP_IS_NORMAL: return "rfp.isNormal";
+    case Kind::RFP_IS_SUBNORMAL: return "rfp.isSubnormal";
+    case Kind::RFP_IS_ZERO: return "rfp.isZero";
+    case Kind::RFP_IS_INF: return "rfp.isInfinite";
+    case Kind::RFP_IS_NAN: return "rfp.isNaN";
+    case Kind::RFP_IS_NEG: return "rfp.isNegative";
+    case Kind::RFP_IS_POS: return "rfp.isPositive";
+    case Kind::RFP_TO_RFP_FROM_RFP: return "rfp.to_rfp";
+    case Kind::RFP_ROUND: return "rfp.round";
+    case Kind::RFP_ADD: return "rfp.add";
+    case Kind::RFP_SUB: return "rfp.sub";
+    case Kind::RFP_NEG: return "rfp.neg";
+    case Kind::RFP_MULT: return "rfp.mul";
+    case Kind::RFP_DIV: return "rfp.div";
+    case Kind::RFP_EQ: return "rfp.eq";
+    case Kind::RFP_LT: return "rfp.lt";
+    case Kind::RFP_LEQ: return "rfp.leq";
+    case Kind::RFP_GT: return "rfp.gt";
+    case Kind::RFP_GEQ: return "rfp.geq";
+    case Kind::IRM_TO_INT: return "irm.to_int";
+    case Kind::IRM_TO_RM: return "irm.to_rm";
     case Kind::EXPONENTIAL: return "exp";
     case Kind::SINE: return "sin";
     case Kind::COSINE: return "cos";
@@ -1366,7 +1210,6 @@
     case Kind::TO_INTEGER: return "to_int";
     case Kind::TO_REAL: return "to_real";
     case Kind::POW: return "^";
->>>>>>> f5b7c88e
 
     // arrays theory
     case Kind::SELECT: return "select";
