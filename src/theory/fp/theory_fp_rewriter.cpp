/******************************************************************************
 * Top contributors (to current version):
 *   Aina Niemetz, Martin Brain, Andrew Reynolds
 * Copyright (c) 2013  University of Oxford
 *
 * This file is part of the cvc5 project.
 *
 * Copyright (c) 2009-2024 by the authors listed in the file AUTHORS
 * in the top-level source directory and their institutional affiliations.
 * All rights reserved.  See the file COPYING in the top-level source
 * directory for licensing information.
 * ****************************************************************************
 *
 * Rewrite rules for floating point theories.
 *
 * \todo - Single argument constant propagate / simplify
 *       - Push negations through arithmetic operators (include max and min?
 *         maybe not due to +0/-0)
 *       - classifications to normal tests (maybe)
 *       - (= x (fp.neg x)) --> (isNaN x)
 *       - (fp.eq x (fp.neg x)) --> (isZero x) (previous and reorganise
 *             should be sufficient)
 *       - (fp.eq x const) --> various = depending on const
 *       - (fp.isPositive (fp.neg x)) --> (fp.isNegative x)
 *       - (fp.isNegative (fp.neg x)) --> (fp.isPositive x)
 *       - (fp.isPositive (fp.abs x)) --> (not (isNaN x))
 *       - (fp.isNegative (fp.abs x)) --> false
 *       - A -> castA --> A
 *       - A -> castB -> castC  -->  A -> castC if A <= B <= C
 *       - A -> castB -> castA  -->  A if A <= B
 *       - promotion converts can ignore rounding mode
 *       - Samuel Figuer results
 */

#include "theory/fp/theory_fp_rewriter.h"

#include <algorithm>

#include "base/check.h"
#include "theory/bv/theory_bv_utils.h"
#include "theory/fp/fp_word_blaster.h"
#include "util/floatingpoint.h"

#include "util/real_floatingpoint.h"

using namespace cvc5::internal::kind;

namespace cvc5::internal {
namespace theory {
namespace fp {

namespace rewrite {
  /** Rewrite rules **/
  template <RewriteFunction first, RewriteFunction second>
  RewriteResponse then (TNode node, bool isPreRewrite) {
    RewriteResponse result(first(node, isPreRewrite));

    if (result.d_status == REWRITE_DONE)
    {
      return second(result.d_node, isPreRewrite);
    }
    else
    {
      return result;
    }
  }

  RewriteResponse notFP(TNode node, bool isPreRewrite)
  {
    Unreachable() << "non floating-point kind (" << node.getKind()
                  << ") in floating point rewrite?";
  }

  RewriteResponse identity(TNode node, bool isPreRewrite)
  {
    return RewriteResponse(REWRITE_DONE, node);
  }

  RewriteResponse type(TNode node, bool isPreRewrite)
  {
    Unreachable() << "sort kind (" << node.getKind()
                  << ") found in expression?";
  }

  RewriteResponse removeDoubleNegation(TNode node, bool isPreRewrite)
  {
    Assert(node.getKind() == Kind::FLOATINGPOINT_NEG);
    if (node[0].getKind() == Kind::FLOATINGPOINT_NEG)
    {
      return RewriteResponse(REWRITE_AGAIN, node[0][0]);
    }

    return RewriteResponse(REWRITE_DONE, node);
  }

  RewriteResponse compactAbs(TNode node, bool isPreRewrite)
  {
    Assert(node.getKind() == Kind::FLOATINGPOINT_ABS);
    if (node[0].getKind() == Kind::FLOATINGPOINT_NEG
        || node[0].getKind() == Kind::FLOATINGPOINT_ABS)
    {
      Node ret =
          NodeManager::currentNM()->mkNode(Kind::FLOATINGPOINT_ABS, node[0][0]);
      return RewriteResponse(REWRITE_AGAIN, ret);
    }

    return RewriteResponse(REWRITE_DONE, node);
  }

  RewriteResponse convertSubtractionToAddition(TNode node, bool isPreRewrite)
  {
    Assert(node.getKind() == Kind::FLOATINGPOINT_SUB);
    Node negation =
        NodeManager::currentNM()->mkNode(Kind::FLOATINGPOINT_NEG, node[2]);
    Node addition = NodeManager::currentNM()->mkNode(
        Kind::FLOATINGPOINT_ADD, node[0], node[1], negation);
    return RewriteResponse(REWRITE_DONE, addition);
  }

  RewriteResponse breakChain (TNode node, bool isPreRewrite) {
    Assert(isPreRewrite);  // Should be run first

    Kind k = node.getKind();
    Assert(k == Kind::FLOATINGPOINT_EQ || k == Kind::FLOATINGPOINT_GEQ
           || k == Kind::FLOATINGPOINT_LEQ || k == Kind::FLOATINGPOINT_GT
           || k == Kind::FLOATINGPOINT_LT);

    size_t children = node.getNumChildren();
    if (children > 2) {
      NodeBuilder conjunction(Kind::AND);

      for (size_t i = 0; i < children - 1; ++i) {
	for (size_t j = i + 1; j < children; ++j) {
	  conjunction << NodeManager::currentNM()->mkNode(k, node[i], node[j]);
	}
      }
      return RewriteResponse(REWRITE_AGAIN_FULL, conjunction);

    } else {
      return RewriteResponse(REWRITE_DONE, node);
    }
  }


  /* Implies (fp.eq x x) --> (not (isNaN x))
   */

  RewriteResponse ieeeEqToEq(TNode node, bool isPreRewrite)
  {
    Assert(node.getKind() == Kind::FLOATINGPOINT_EQ);
    NodeManager *nm = NodeManager::currentNM();

    return RewriteResponse(
        REWRITE_DONE,
        nm->mkNode(
            Kind::AND,
            nm->mkNode(
                Kind::AND,
                nm->mkNode(Kind::NOT,
                           nm->mkNode(Kind::FLOATINGPOINT_IS_NAN, node[0])),
                nm->mkNode(Kind::NOT,
                           nm->mkNode(Kind::FLOATINGPOINT_IS_NAN, node[1]))),
            nm->mkNode(
                Kind::OR,
                nm->mkNode(Kind::EQUAL, node[0], node[1]),
                nm->mkNode(Kind::AND,
                           nm->mkNode(Kind::FLOATINGPOINT_IS_ZERO, node[0]),
                           nm->mkNode(Kind::FLOATINGPOINT_IS_ZERO, node[1])))));
  }

  RewriteResponse geqToleq(TNode node, bool isPreRewrite)
  {
    Assert(node.getKind() == Kind::FLOATINGPOINT_GEQ);
    return RewriteResponse(REWRITE_DONE,
                           NodeManager::currentNM()->mkNode(
                               Kind::FLOATINGPOINT_LEQ, node[1], node[0]));
  }

  RewriteResponse gtTolt(TNode node, bool isPreRewrite)
  {
    Assert(node.getKind() == Kind::FLOATINGPOINT_GT);
    return RewriteResponse(REWRITE_DONE,
                           NodeManager::currentNM()->mkNode(
                               Kind::FLOATINGPOINT_LT, node[1], node[0]));
  }

  RewriteResponse removed(TNode node, bool isPreRewrite)
  {
    Unreachable() << "kind (" << node.getKind()
                  << ") should have been removed?";
  }

  RewriteResponse variable(TNode node, bool isPreRewrite)
  {
    // We should only get floating point and rounding mode variables to rewrite.
    TypeNode tn = node.getType(true);
    Assert(tn.isFloatingPoint() || tn.isRoundingMode());

    // Not that we do anything with them...
    return RewriteResponse(REWRITE_DONE, node);
  }

  RewriteResponse equal (TNode node, bool isPreRewrite) {
    Assert(node.getKind() == Kind::EQUAL);

    // We should only get equalities of floating point or rounding mode types.
    TypeNode tn = node[0].getType(true);

    Assert(tn.isFloatingPoint() || tn.isRoundingMode());
    Assert(tn
           == node[1].getType(true));  // Should be ensured by the typing rules

    if (node[0] == node[1]) {
      return RewriteResponse(REWRITE_DONE, NodeManager::currentNM()->mkConst(true));
    } else if (!isPreRewrite && (node[0] > node[1])) {
      Node normal =
          NodeManager::currentNM()->mkNode(Kind::EQUAL, node[1], node[0]);
      return RewriteResponse(REWRITE_DONE, normal);
    } else {
      return RewriteResponse(REWRITE_DONE, node);
    }
  }


  // Note these cannot be assumed to be symmetric for +0/-0, thus no symmetry reorder
  RewriteResponse compactMinMax (TNode node, bool isPreRewrite) {
#ifdef CVC5_ASSERTIONS
    Kind k = node.getKind();
    Assert((k == Kind::FLOATINGPOINT_MIN) || (k == Kind::FLOATINGPOINT_MAX)
           || (k == Kind::FLOATINGPOINT_MIN_TOTAL)
           || (k == Kind::FLOATINGPOINT_MAX_TOTAL));
#endif
    if (node[0] == node[1]) {
      return RewriteResponse(REWRITE_AGAIN, node[0]);
    } else {
      return RewriteResponse(REWRITE_DONE, node);
    }
  }


  RewriteResponse reorderFPEquality (TNode node, bool isPreRewrite) {
    Assert(node.getKind() == Kind::FLOATINGPOINT_EQ);
    Assert(!isPreRewrite);  // Likely redundant in pre-rewrite

    if (node[0] > node[1]) {
      Node normal = NodeManager::currentNM()->mkNode(
          Kind::FLOATINGPOINT_EQ, node[1], node[0]);
      return RewriteResponse(REWRITE_DONE, normal);
    } else {
      return RewriteResponse(REWRITE_DONE, node);
    } 
  }

  RewriteResponse reorderBinaryOperation (TNode node, bool isPreRewrite) {
    Kind k = node.getKind();
    Assert((k == Kind::FLOATINGPOINT_ADD) || (k == Kind::FLOATINGPOINT_MULT));
    Assert(!isPreRewrite);  // Likely redundant in pre-rewrite

    if (node[1] > node[2]) {
      Node normal = NodeManager::currentNM()->mkNode(k,node[0],node[2],node[1]);
      return RewriteResponse(REWRITE_DONE, normal);
    } else {
      return RewriteResponse(REWRITE_DONE, node);
    } 
  }

  RewriteResponse reorderFMA (TNode node, bool isPreRewrite) {
    Assert(node.getKind() == Kind::FLOATINGPOINT_FMA);
    Assert(!isPreRewrite);  // Likely redundant in pre-rewrite

    if (node[1] > node[2]) {
      Node normal = NodeManager::currentNM()->mkNode(
          Kind::FLOATINGPOINT_FMA, {node[0], node[2], node[1], node[3]});
      return RewriteResponse(REWRITE_DONE, normal);
    } else {
      return RewriteResponse(REWRITE_DONE, node);
    } 
  }

  RewriteResponse removeSignOperations (TNode node, bool isPreRewrite) {
    Assert(node.getKind() == Kind::FLOATINGPOINT_IS_NORMAL
           || node.getKind() == Kind::FLOATINGPOINT_IS_SUBNORMAL
           || node.getKind() == Kind::FLOATINGPOINT_IS_ZERO
           || node.getKind() == Kind::FLOATINGPOINT_IS_INF
           || node.getKind() == Kind::FLOATINGPOINT_IS_NAN);
    Assert(node.getNumChildren() == 1);

    Kind childKind(node[0].getKind());

    if ((childKind == Kind::FLOATINGPOINT_NEG)
        || (childKind == Kind::FLOATINGPOINT_ABS))
    {
      Node rewritten = NodeManager::currentNM()->mkNode(node.getKind(),node[0][0]);
      return RewriteResponse(REWRITE_AGAIN_FULL, rewritten);
    }
    else
    {
      return RewriteResponse(REWRITE_DONE, node);
    }
  }

  RewriteResponse compactRemainder (TNode node, bool isPreRewrite) {
    Assert(node.getKind() == Kind::FLOATINGPOINT_REM);
    Assert(!isPreRewrite);  // status assumes parts have been rewritten

    Node working = node;

    // (fp.rem (fp.rem X Y) Y) == (fp.rem X Y)
    if (working[0].getKind() == Kind::FLOATINGPOINT_REM
        &&  // short-cut matters!
        working[0][1] == working[1])
    {
      working = working[0];
    }

    // Sign of the RHS does not matter
    if (working[1].getKind() == Kind::FLOATINGPOINT_NEG
        || working[1].getKind() == Kind::FLOATINGPOINT_ABS)
    {
      working[1] = working[1][0];
    }

    // Lift negation out of the LHS so it can be cancelled out
    if (working[0].getKind() == Kind::FLOATINGPOINT_NEG)
    {
      NodeManager * nm = NodeManager::currentNM();
      working = nm->mkNode(
          Kind::FLOATINGPOINT_NEG,
          nm->mkNode(Kind::FLOATINGPOINT_REM, working[0][0], working[1]));
      // in contrast to other rewrites here, this requires rewrite again full
      return RewriteResponse(REWRITE_AGAIN_FULL, working);
    }

    return RewriteResponse(REWRITE_DONE, working);
  }

  RewriteResponse leqId(TNode node, bool isPreRewrite)
  {
    Assert(node.getKind() == Kind::FLOATINGPOINT_LEQ);

    if (node[0] == node[1])
    {
      NodeManager *nm = NodeManager::currentNM();
      return RewriteResponse(
          isPreRewrite ? REWRITE_DONE : REWRITE_AGAIN_FULL,
          nm->mkNode(Kind::NOT,
                     nm->mkNode(Kind::FLOATINGPOINT_IS_NAN, node[0])));
    }
    return RewriteResponse(REWRITE_DONE, node);
  }

  RewriteResponse ltId(TNode node, bool isPreRewrite)
  {
    Assert(node.getKind() == Kind::FLOATINGPOINT_LT);

    if (node[0] == node[1])
    {
      return RewriteResponse(REWRITE_DONE,
                             NodeManager::currentNM()->mkConst(false));
    }
    return RewriteResponse(REWRITE_DONE, node);
  }

  RewriteResponse toFPSignedBV(TNode node, bool isPreRewrite)
  {
    Assert(!isPreRewrite);
    Assert(node.getKind() == Kind::FLOATINGPOINT_TO_FP_FROM_SBV);

    /* symFPU does not allow conversions from signed bit-vector of size 1 */
    if (node[1].getType().getBitVectorSize() == 1)
    {
      NodeManager* nm = NodeManager::currentNM();
      Node op = nm->mkConst(FloatingPointToFPUnsignedBitVector(
          node.getOperator().getConst<FloatingPointToFPSignedBitVector>()));
      Node fromubv = nm->mkNode(op, node[0], node[1]);
      return RewriteResponse(
          REWRITE_AGAIN_FULL,
          nm->mkNode(Kind::ITE,
                     node[1].eqNode(bv::utils::mkOne(1)),
                     nm->mkNode(Kind::FLOATINGPOINT_NEG, fromubv),
                     fromubv));
    }
    return RewriteResponse(REWRITE_DONE, node);
  }

  };  // namespace rewrite

namespace constantFold {

RewriteResponse fpLiteral(TNode node, bool isPreRewrite)
{
  Assert(node.getKind() == Kind::FLOATINGPOINT_FP);

  BitVector bv(node[0].getConst<BitVector>());
  bv = bv.concat(node[1].getConst<BitVector>());
  bv = bv.concat(node[2].getConst<BitVector>());

  // +1 to support the hidden bit
  Node lit = NodeManager::currentNM()->mkConst(
      FloatingPoint(node[1].getConst<BitVector>().getSize(),
                    node[2].getConst<BitVector>().getSize() + 1,
                    bv));

  return RewriteResponse(REWRITE_DONE, lit);
}

RewriteResponse abs(TNode node, bool isPreRewrite)
{
  Assert(node.getKind() == Kind::FLOATINGPOINT_ABS);
  Assert(node.getNumChildren() == 1);

  return RewriteResponse(REWRITE_DONE,
                         NodeManager::currentNM()->mkConst(
                             node[0].getConst<FloatingPoint>().absolute()));
}

RewriteResponse neg(TNode node, bool isPreRewrite)
{
  Assert(node.getKind() == Kind::FLOATINGPOINT_NEG);
  Assert(node.getNumChildren() == 1);

  return RewriteResponse(REWRITE_DONE,
                         NodeManager::currentNM()->mkConst(
                             node[0].getConst<FloatingPoint>().negate()));
}

RewriteResponse add(TNode node, bool isPreRewrite)
{
  Assert(node.getKind() == Kind::FLOATINGPOINT_ADD);
  Assert(node.getNumChildren() == 3);

  RoundingMode rm(node[0].getConst<RoundingMode>());
  FloatingPoint arg1(node[1].getConst<FloatingPoint>());
  FloatingPoint arg2(node[2].getConst<FloatingPoint>());

  Assert(arg1.getSize() == arg2.getSize());

  return RewriteResponse(REWRITE_DONE,
                         NodeManager::currentNM()->mkConst(arg1.add(rm, arg2)));
}

RewriteResponse mult(TNode node, bool isPreRewrite)
{
  Assert(node.getKind() == Kind::FLOATINGPOINT_MULT);
  Assert(node.getNumChildren() == 3);

  RoundingMode rm(node[0].getConst<RoundingMode>());
  FloatingPoint arg1(node[1].getConst<FloatingPoint>());
  FloatingPoint arg2(node[2].getConst<FloatingPoint>());

  Assert(arg1.getSize() == arg2.getSize());

  return RewriteResponse(
      REWRITE_DONE, NodeManager::currentNM()->mkConst(arg1.mult(rm, arg2)));
}

RewriteResponse fma(TNode node, bool isPreRewrite)
{
  Assert(node.getKind() == Kind::FLOATINGPOINT_FMA);
  Assert(node.getNumChildren() == 4);

  RoundingMode rm(node[0].getConst<RoundingMode>());
  FloatingPoint arg1(node[1].getConst<FloatingPoint>());
  FloatingPoint arg2(node[2].getConst<FloatingPoint>());
  FloatingPoint arg3(node[3].getConst<FloatingPoint>());

  Assert(arg1.getSize() == arg2.getSize());
  Assert(arg1.getSize() == arg3.getSize());

  return RewriteResponse(
      REWRITE_DONE,
      NodeManager::currentNM()->mkConst(arg1.fma(rm, arg2, arg3)));
}

RewriteResponse div(TNode node, bool isPreRewrite)
{
  Assert(node.getKind() == Kind::FLOATINGPOINT_DIV);
  Assert(node.getNumChildren() == 3);

  RoundingMode rm(node[0].getConst<RoundingMode>());
  FloatingPoint arg1(node[1].getConst<FloatingPoint>());
  FloatingPoint arg2(node[2].getConst<FloatingPoint>());

  Assert(arg1.getSize() == arg2.getSize());

  return RewriteResponse(REWRITE_DONE,
                         NodeManager::currentNM()->mkConst(arg1.div(rm, arg2)));
}

RewriteResponse sqrt(TNode node, bool isPreRewrite)
{
  Assert(node.getKind() == Kind::FLOATINGPOINT_SQRT);
  Assert(node.getNumChildren() == 2);

  RoundingMode rm(node[0].getConst<RoundingMode>());
  FloatingPoint arg(node[1].getConst<FloatingPoint>());

  return RewriteResponse(REWRITE_DONE,
                         NodeManager::currentNM()->mkConst(arg.sqrt(rm)));
}

RewriteResponse rti(TNode node, bool isPreRewrite)
{
  Assert(node.getKind() == Kind::FLOATINGPOINT_RTI);
  Assert(node.getNumChildren() == 2);

  RoundingMode rm(node[0].getConst<RoundingMode>());
  FloatingPoint arg(node[1].getConst<FloatingPoint>());

  return RewriteResponse(REWRITE_DONE,
                         NodeManager::currentNM()->mkConst(arg.rti(rm)));
}

RewriteResponse rem(TNode node, bool isPreRewrite)
{
  Assert(node.getKind() == Kind::FLOATINGPOINT_REM);
  Assert(node.getNumChildren() == 2);

  FloatingPoint arg1(node[0].getConst<FloatingPoint>());
  FloatingPoint arg2(node[1].getConst<FloatingPoint>());

  Assert(arg1.getSize() == arg2.getSize());

  return RewriteResponse(REWRITE_DONE,
                         NodeManager::currentNM()->mkConst(arg1.rem(arg2)));
}

RewriteResponse min(TNode node, bool isPreRewrite)
{
  Assert(node.getKind() == Kind::FLOATINGPOINT_MIN);
  Assert(node.getNumChildren() == 2);

  FloatingPoint arg1(node[0].getConst<FloatingPoint>());
  FloatingPoint arg2(node[1].getConst<FloatingPoint>());

  Assert(arg1.getSize() == arg2.getSize());

  FloatingPoint::PartialFloatingPoint res(arg1.min(arg2));

  if (res.second)
  {
    Node lit = NodeManager::currentNM()->mkConst(res.first);
    return RewriteResponse(REWRITE_DONE, lit);
  }
  else
  {
    // Can't constant fold the underspecified case
    return RewriteResponse(REWRITE_DONE, node);
  }
}

RewriteResponse max(TNode node, bool isPreRewrite)
{
  Assert(node.getKind() == Kind::FLOATINGPOINT_MAX);
  Assert(node.getNumChildren() == 2);

  FloatingPoint arg1(node[0].getConst<FloatingPoint>());
  FloatingPoint arg2(node[1].getConst<FloatingPoint>());

  Assert(arg1.getSize() == arg2.getSize());

  FloatingPoint::PartialFloatingPoint res(arg1.max(arg2));

  if (res.second)
  {
    Node lit = NodeManager::currentNM()->mkConst(res.first);
    return RewriteResponse(REWRITE_DONE, lit);
  }
  else
  {
    // Can't constant fold the underspecified case
    return RewriteResponse(REWRITE_DONE, node);
  }
}

RewriteResponse minTotal(TNode node, bool isPreRewrite)
{
  Assert(node.getKind() == Kind::FLOATINGPOINT_MIN_TOTAL);
  Assert(node.getNumChildren() == 3);

  FloatingPoint arg1(node[0].getConst<FloatingPoint>());
  FloatingPoint arg2(node[1].getConst<FloatingPoint>());

  Assert(arg1.getSize() == arg2.getSize());

  // Can be called with the third argument non-constant
  if (node[2].getMetaKind() == kind::metakind::CONSTANT)
  {
    BitVector arg3(node[2].getConst<BitVector>());

    FloatingPoint folded(arg1.minTotal(arg2, arg3.isBitSet(0)));
    Node lit = NodeManager::currentNM()->mkConst(folded);
    return RewriteResponse(REWRITE_DONE, lit);
  }
  else
  {
    FloatingPoint::PartialFloatingPoint res(arg1.min(arg2));

    if (res.second)
    {
      Node lit = NodeManager::currentNM()->mkConst(res.first);
      return RewriteResponse(REWRITE_DONE, lit);
    }
    else
    {
      // Can't constant fold the underspecified case
      return RewriteResponse(REWRITE_DONE, node);
    }
  }
}

RewriteResponse maxTotal(TNode node, bool isPreRewrite)
{
  Assert(node.getKind() == Kind::FLOATINGPOINT_MAX_TOTAL);
  Assert(node.getNumChildren() == 3);

  FloatingPoint arg1(node[0].getConst<FloatingPoint>());
  FloatingPoint arg2(node[1].getConst<FloatingPoint>());

  Assert(arg1.getSize() == arg2.getSize());

  // Can be called with the third argument non-constant
  if (node[2].getMetaKind() == kind::metakind::CONSTANT)
  {
    BitVector arg3(node[2].getConst<BitVector>());

    FloatingPoint folded(arg1.maxTotal(arg2, arg3.isBitSet(0)));
    Node lit = NodeManager::currentNM()->mkConst(folded);
    return RewriteResponse(REWRITE_DONE, lit);
  }
  else
  {
    FloatingPoint::PartialFloatingPoint res(arg1.max(arg2));

    if (res.second)
    {
      Node lit = NodeManager::currentNM()->mkConst(res.first);
      return RewriteResponse(REWRITE_DONE, lit);
    }
    else
    {
      // Can't constant fold the underspecified case
      return RewriteResponse(REWRITE_DONE, node);
    }
  }
}

  RewriteResponse equal (TNode node, bool isPreRewrite) {
    Assert(node.getKind() == Kind::EQUAL);

    // We should only get equalities of floating point or rounding mode types.
    TypeNode tn = node[0].getType(true);

    if (tn.isFloatingPoint()) {
      FloatingPoint arg1(node[0].getConst<FloatingPoint>());
      FloatingPoint arg2(node[1].getConst<FloatingPoint>());

      Assert(arg1.getSize() == arg2.getSize());

      return RewriteResponse(REWRITE_DONE, NodeManager::currentNM()->mkConst(arg1 == arg2));

    } else if (tn.isRoundingMode()) {
      RoundingMode arg1(node[0].getConst<RoundingMode>());
      RoundingMode arg2(node[1].getConst<RoundingMode>());
    
      return RewriteResponse(REWRITE_DONE, NodeManager::currentNM()->mkConst(arg1 == arg2));

    }
    Unreachable() << "Equality of unknown type";
  }

  RewriteResponse leq(TNode node, bool isPreRewrite)
  {
    Assert(node.getKind() == Kind::FLOATINGPOINT_LEQ);
    Assert(node.getNumChildren() == 2);

    FloatingPoint arg1(node[0].getConst<FloatingPoint>());
    FloatingPoint arg2(node[1].getConst<FloatingPoint>());

    Assert(arg1.getSize() == arg2.getSize());

    return RewriteResponse(REWRITE_DONE, NodeManager::currentNM()->mkConst(arg1 <= arg2));
  }

  RewriteResponse lt(TNode node, bool isPreRewrite)
  {
    Assert(node.getKind() == Kind::FLOATINGPOINT_LT);
    Assert(node.getNumChildren() == 2);

    FloatingPoint arg1(node[0].getConst<FloatingPoint>());
    FloatingPoint arg2(node[1].getConst<FloatingPoint>());

    Assert(arg1.getSize() == arg2.getSize());

    return RewriteResponse(REWRITE_DONE, NodeManager::currentNM()->mkConst(arg1 < arg2));
  }

  RewriteResponse isNormal(TNode node, bool isPreRewrite)
  {
    Assert(node.getKind() == Kind::FLOATINGPOINT_IS_NORMAL);
    Assert(node.getNumChildren() == 1);

    return RewriteResponse(REWRITE_DONE, NodeManager::currentNM()->mkConst(node[0].getConst<FloatingPoint>().isNormal()));
  }

  RewriteResponse isSubnormal(TNode node, bool isPreRewrite)
  {
    Assert(node.getKind() == Kind::FLOATINGPOINT_IS_SUBNORMAL);
    Assert(node.getNumChildren() == 1);

    return RewriteResponse(REWRITE_DONE, NodeManager::currentNM()->mkConst(node[0].getConst<FloatingPoint>().isSubnormal()));
  }

  RewriteResponse isZero(TNode node, bool isPreRewrite)
  {
    Assert(node.getKind() == Kind::FLOATINGPOINT_IS_ZERO);
    Assert(node.getNumChildren() == 1);

    return RewriteResponse(REWRITE_DONE, NodeManager::currentNM()->mkConst(node[0].getConst<FloatingPoint>().isZero()));
  }

  RewriteResponse isInfinite(TNode node, bool isPreRewrite)
  {
    Assert(node.getKind() == Kind::FLOATINGPOINT_IS_INF);
    Assert(node.getNumChildren() == 1);

    return RewriteResponse(REWRITE_DONE, NodeManager::currentNM()->mkConst(node[0].getConst<FloatingPoint>().isInfinite()));
  }

  RewriteResponse isNaN(TNode node, bool isPreRewrite)
  {
    Assert(node.getKind() == Kind::FLOATINGPOINT_IS_NAN);
    Assert(node.getNumChildren() == 1);

    return RewriteResponse(REWRITE_DONE, NodeManager::currentNM()->mkConst(node[0].getConst<FloatingPoint>().isNaN()));
  }

  RewriteResponse isNegative(TNode node, bool isPreRewrite)
  {
    Assert(node.getKind() == Kind::FLOATINGPOINT_IS_NEG);
    Assert(node.getNumChildren() == 1);

    return RewriteResponse(REWRITE_DONE, NodeManager::currentNM()->mkConst(node[0].getConst<FloatingPoint>().isNegative()));
  }

  RewriteResponse isPositive(TNode node, bool isPreRewrite)
  {
    Assert(node.getKind() == Kind::FLOATINGPOINT_IS_POS);
    Assert(node.getNumChildren() == 1);

    return RewriteResponse(REWRITE_DONE, NodeManager::currentNM()->mkConst(node[0].getConst<FloatingPoint>().isPositive()));
  }

  RewriteResponse convertFromIEEEBitVectorLiteral(TNode node, bool isPreRewrite)
  {
    Assert(node.getKind() == Kind::FLOATINGPOINT_TO_FP_FROM_IEEE_BV);

    TNode op = node.getOperator();
    const FloatingPointToFPIEEEBitVector &param = op.getConst<FloatingPointToFPIEEEBitVector>();
    const BitVector &bv = node[0].getConst<BitVector>();

    Node lit = NodeManager::currentNM()->mkConst(
        FloatingPoint(param.getSize().exponentWidth(),
                      param.getSize().significandWidth(),
                      bv));

    return RewriteResponse(REWRITE_DONE, lit);
  }

  RewriteResponse constantConvert(TNode node, bool isPreRewrite)
  {
    Assert(node.getKind() == Kind::FLOATINGPOINT_TO_FP_FROM_FP);
    Assert(node.getNumChildren() == 2);

    RoundingMode rm(node[0].getConst<RoundingMode>());
    FloatingPoint arg1(node[1].getConst<FloatingPoint>());
    FloatingPointToFPFloatingPoint info = node.getOperator().getConst<FloatingPointToFPFloatingPoint>();

    return RewriteResponse(
        REWRITE_DONE,
        NodeManager::currentNM()->mkConst(arg1.convert(info.getSize(), rm)));
  }

  RewriteResponse convertFromRealLiteral(TNode node, bool isPreRewrite)
  {
    Assert(node.getKind() == Kind::FLOATINGPOINT_TO_FP_FROM_REAL);

    TNode op = node.getOperator();
    const FloatingPointSize& size =
        op.getConst<FloatingPointToFPReal>().getSize();

    RoundingMode rm(node[0].getConst<RoundingMode>());
    Rational arg(node[1].getConst<Rational>());

    FloatingPoint res(size, rm, arg);

    Node lit = NodeManager::currentNM()->mkConst(res);

    return RewriteResponse(REWRITE_DONE, lit);
  }

  RewriteResponse convertFromSBV(TNode node, bool isPreRewrite)
  {
    Assert(node.getKind() == Kind::FLOATINGPOINT_TO_FP_FROM_SBV);

    TNode op = node.getOperator();
    const FloatingPointSize& size =
        op.getConst<FloatingPointToFPSignedBitVector>().getSize();

    RoundingMode rm(node[0].getConst<RoundingMode>());
    BitVector sbv(node[1].getConst<BitVector>());

    NodeManager* nm = NodeManager::currentNM();

    /* symFPU does not allow conversions from signed bit-vector of size 1 */
    if (sbv.getSize() == 1)
    {
      FloatingPoint fromubv(size, rm, sbv, false);
      if (sbv.isBitSet(0))
      {
        return RewriteResponse(REWRITE_DONE, nm->mkConst(fromubv.negate()));
      }
      return RewriteResponse(REWRITE_DONE, nm->mkConst(fromubv));
    }

    return RewriteResponse(REWRITE_DONE,
                           nm->mkConst(FloatingPoint(size, rm, sbv, true)));
  }

  RewriteResponse convertFromUBV(TNode node, bool isPreRewrite)
  {
    Assert(node.getKind() == Kind::FLOATINGPOINT_TO_FP_FROM_UBV);

    TNode op = node.getOperator();
    const FloatingPointSize& size =
        op.getConst<FloatingPointToFPUnsignedBitVector>().getSize();

    RoundingMode rm(node[0].getConst<RoundingMode>());
    BitVector arg(node[1].getConst<BitVector>());

    FloatingPoint res(size, rm, arg, false);

    Node lit = NodeManager::currentNM()->mkConst(res);

    return RewriteResponse(REWRITE_DONE, lit);
  }

  RewriteResponse convertToUBV(TNode node, bool isPreRewrite)
  {
    Assert(node.getKind() == Kind::FLOATINGPOINT_TO_UBV);

    TNode op = node.getOperator();
    const BitVectorSize& size = op.getConst<FloatingPointToUBV>().d_bv_size;

    RoundingMode rm(node[0].getConst<RoundingMode>());
    FloatingPoint arg(node[1].getConst<FloatingPoint>());

    FloatingPoint::PartialBitVector res(arg.convertToBV(size, rm, false));

    if (res.second) {
      Node lit = NodeManager::currentNM()->mkConst(res.first);
      return RewriteResponse(REWRITE_DONE, lit);
    } else {
      // Can't constant fold the underspecified case
      return RewriteResponse(REWRITE_DONE, node);
    }
  }

  RewriteResponse convertToSBV(TNode node, bool isPreRewrite)
  {
    Assert(node.getKind() == Kind::FLOATINGPOINT_TO_SBV);

    TNode op = node.getOperator();
    const BitVectorSize& size = op.getConst<FloatingPointToSBV>().d_bv_size;

    RoundingMode rm(node[0].getConst<RoundingMode>());
    FloatingPoint arg(node[1].getConst<FloatingPoint>());

    FloatingPoint::PartialBitVector res(arg.convertToBV(size, rm, true));

    if (res.second) {
      Node lit = NodeManager::currentNM()->mkConst(res.first);
      return RewriteResponse(REWRITE_DONE, lit);
    } else {
      // Can't constant fold the underspecified case
      return RewriteResponse(REWRITE_DONE, node);
    }
  }

  RewriteResponse convertToReal(TNode node, bool isPreRewrite)
  {
    Assert(node.getKind() == Kind::FLOATINGPOINT_TO_REAL);

    FloatingPoint arg(node[0].getConst<FloatingPoint>());

    FloatingPoint::PartialRational res(arg.convertToRational());

    if (res.second) {
      Node lit = NodeManager::currentNM()->mkConstReal(res.first);
      return RewriteResponse(REWRITE_DONE, lit);
    } else {
      // Can't constant fold the underspecified case
      return RewriteResponse(REWRITE_DONE, node);
    }
  }

  RewriteResponse convertToUBVTotal(TNode node, bool isPreRewrite)
  {
    Assert(node.getKind() == Kind::FLOATINGPOINT_TO_UBV_TOTAL);

    TNode op = node.getOperator();
    const BitVectorSize& size =
        op.getConst<FloatingPointToUBVTotal>().d_bv_size;

    RoundingMode rm(node[0].getConst<RoundingMode>());
    FloatingPoint arg(node[1].getConst<FloatingPoint>());

    // Can be called with the third argument non-constant
    if (node[2].getMetaKind() == kind::metakind::CONSTANT) {
      BitVector partialValue(node[2].getConst<BitVector>());

      BitVector folded(arg.convertToBVTotal(size, rm, false, partialValue));
      Node lit = NodeManager::currentNM()->mkConst(folded);
      return RewriteResponse(REWRITE_DONE, lit);

    } else {
      FloatingPoint::PartialBitVector res(arg.convertToBV(size, rm, false));

      if (res.second) {
	Node lit = NodeManager::currentNM()->mkConst(res.first);
	return RewriteResponse(REWRITE_DONE, lit);
      } else {
	// Can't constant fold the underspecified case
	return RewriteResponse(REWRITE_DONE, node);
      }
    }
  }

  RewriteResponse convertToSBVTotal(TNode node, bool isPreRewrite)
  {
    Assert(node.getKind() == Kind::FLOATINGPOINT_TO_SBV_TOTAL);

    TNode op = node.getOperator();
    const BitVectorSize& size =
        op.getConst<FloatingPointToSBVTotal>().d_bv_size;

    RoundingMode rm(node[0].getConst<RoundingMode>());
    FloatingPoint arg(node[1].getConst<FloatingPoint>());

    // Can be called with the third argument non-constant
    if (node[2].getMetaKind() == kind::metakind::CONSTANT) {
      BitVector partialValue(node[2].getConst<BitVector>());

      BitVector folded(arg.convertToBVTotal(size, rm, true, partialValue));
      Node lit = NodeManager::currentNM()->mkConst(folded);
      return RewriteResponse(REWRITE_DONE, lit);

    } else {
      FloatingPoint::PartialBitVector res(arg.convertToBV(size, rm, true));

      if (res.second) {
	Node lit = NodeManager::currentNM()->mkConst(res.first);
	return RewriteResponse(REWRITE_DONE, lit);
      } else {
	// Can't constant fold the underspecified case
	return RewriteResponse(REWRITE_DONE, node);
      }
    }
  }

  RewriteResponse convertToRealTotal(TNode node, bool isPreRewrite)
  {
    Assert(node.getKind() == Kind::FLOATINGPOINT_TO_REAL_TOTAL);

    FloatingPoint arg(node[0].getConst<FloatingPoint>());

    // Can be called with the third argument non-constant
    if (node[1].getMetaKind() == kind::metakind::CONSTANT) {
      Rational partialValue(node[1].getConst<Rational>());

      Rational folded(arg.convertToRationalTotal(partialValue));
      Node lit = NodeManager::currentNM()->mkConstReal(folded);
      return RewriteResponse(REWRITE_DONE, lit);

    } else {
      FloatingPoint::PartialRational res(arg.convertToRational());

      if (res.second) {
        Node lit = NodeManager::currentNM()->mkConstReal(res.first);
        return RewriteResponse(REWRITE_DONE, lit);
      } else {
	// Can't constant fold the underspecified case
	return RewriteResponse(REWRITE_DONE, node);
      }
    }
  }

  // ishii
  RewriteResponse convertFromRealFP(TNode node, bool isPreRewrite)
  {
    Assert(node.getKind() == kind::RFP_TO_FP);

    TNode op = node.getOperator();
    const FloatingPointSize& size =
      op.getConst<RfpToFP>().getSize();
    uint32_t eb = size.exponentWidth();
    uint32_t sb = size.significandWidth();

    Rational arg(node[0].getConst<Rational>());
    NodeManager *nm = NodeManager::currentNM();
    Node ret = nm->mkConst(RealFloatingPoint::convertToFP(eb,sb, arg));
    return RewriteResponse(REWRITE_DONE, ret);
  }

  RewriteResponse componentFlag(TNode node, bool isPreRewrite)
  {
    Kind k = node.getKind();

    Assert((k == Kind::FLOATINGPOINT_COMPONENT_NAN)
           || (k == Kind::FLOATINGPOINT_COMPONENT_INF)
           || (k == Kind::FLOATINGPOINT_COMPONENT_ZERO)
           || (k == Kind::FLOATINGPOINT_COMPONENT_SIGN));

    FloatingPoint arg0(node[0].getConst<FloatingPoint>());

    bool result;
    switch (k)
    {
      case Kind::FLOATINGPOINT_COMPONENT_NAN: result = arg0.isNaN(); break;
      case Kind::FLOATINGPOINT_COMPONENT_INF: result = arg0.isInfinite(); break;
      case Kind::FLOATINGPOINT_COMPONENT_ZERO: result = arg0.isZero(); break;
      case Kind::FLOATINGPOINT_COMPONENT_SIGN: result = arg0.getSign(); break;
      default: Unreachable() << "Unknown kind used in componentFlag"; break;
    }

    BitVector res(1U, (result) ? 1U : 0U);

    return RewriteResponse(REWRITE_DONE,
                           NodeManager::currentNM()->mkConst(res));
  }

  RewriteResponse componentExponent(TNode node, bool isPreRewrite)
  {
    Assert(node.getKind() == Kind::FLOATINGPOINT_COMPONENT_EXPONENT);

    FloatingPoint arg0(node[0].getConst<FloatingPoint>());

    // \todo Add a proper interface for this sort of thing to FloatingPoint #1915
    return RewriteResponse(
        REWRITE_DONE,
        NodeManager::currentNM()->mkConst((BitVector)arg0.getExponent())
    );
  }

  RewriteResponse componentSignificand(TNode node, bool isPreRewrite)
  {
    Assert(node.getKind() == Kind::FLOATINGPOINT_COMPONENT_SIGNIFICAND);

    FloatingPoint arg0(node[0].getConst<FloatingPoint>());

    return RewriteResponse(
        REWRITE_DONE,
        NodeManager::currentNM()->mkConst((BitVector)arg0.getSignificand())
    );
  }

  RewriteResponse roundingModeBitBlast(TNode node, bool isPreRewrite)
  {
    Assert(node.getKind() == Kind::ROUNDINGMODE_BITBLAST);

    BitVector value;

    /* \todo fix the numbering of rounding modes so this doesn't need
     * to call symfpu at all and remove the dependency on fp_converter.h #1915 */
    RoundingMode arg0(node[0].getConst<RoundingMode>());
    switch (arg0)
    {
      case RoundingMode::ROUND_NEAREST_TIES_TO_EVEN:
        value = symfpuSymbolic::traits::RNE().getConst<BitVector>();
        break;

      case RoundingMode::ROUND_NEAREST_TIES_TO_AWAY:
        value = symfpuSymbolic::traits::RNA().getConst<BitVector>();
        break;

      case RoundingMode::ROUND_TOWARD_POSITIVE:
        value = symfpuSymbolic::traits::RTP().getConst<BitVector>();
        break;

      case RoundingMode::ROUND_TOWARD_NEGATIVE:
        value = symfpuSymbolic::traits::RTN().getConst<BitVector>();
        break;

      case RoundingMode::ROUND_TOWARD_ZERO:
        value = symfpuSymbolic::traits::RTZ().getConst<BitVector>();
        break;

      default:
        Unreachable() << "Unknown rounding mode in roundingModeBitBlast";
        break;
    }
    return RewriteResponse(REWRITE_DONE,
                           NodeManager::currentNM()->mkConst(value));
  }

  };  // namespace constantFold

  /**
   * Initialize the rewriter.
   */
  TheoryFpRewriter::TheoryFpRewriter(NodeManager* nm, context::UserContext* u)
      : TheoryRewriter(nm), d_fpExpDef()
  {
    /* Set up the pre-rewrite dispatch table */
    for (uint32_t i = 0; i < static_cast<uint32_t>(Kind::LAST_KIND); ++i)
    {
      d_preRewriteTable[i] = rewrite::notFP;
    }

    /******** Constants ********/
    /* No rewriting possible for constants */
    d_preRewriteTable[static_cast<uint32_t>(Kind::CONST_FLOATINGPOINT)] =
        rewrite::identity;
    d_preRewriteTable[static_cast<uint32_t>(Kind::CONST_ROUNDINGMODE)] =
        rewrite::identity;

    /******** Sorts(?) ********/
    /* These kinds should only appear in types */
    // d_preRewriteTable[static_cast<uint32_t>(Kind::ROUNDINGMODE_TYPE)] =
    // rewrite::type;
    d_preRewriteTable[static_cast<uint32_t>(Kind::FLOATINGPOINT_TYPE)] =
        rewrite::type;

    /******** Operations ********/
    d_preRewriteTable[static_cast<uint32_t>(Kind::FLOATINGPOINT_FP)] =
        rewrite::identity;
    d_preRewriteTable[static_cast<uint32_t>(Kind::FLOATINGPOINT_ABS)] =
        rewrite::compactAbs;
    d_preRewriteTable[static_cast<uint32_t>(Kind::FLOATINGPOINT_NEG)] =
        rewrite::removeDoubleNegation;
    d_preRewriteTable[static_cast<uint32_t>(Kind::FLOATINGPOINT_ADD)] =
        rewrite::identity;
    d_preRewriteTable[static_cast<uint32_t>(Kind::FLOATINGPOINT_SUB)] =
        rewrite::convertSubtractionToAddition;
    d_preRewriteTable[static_cast<uint32_t>(Kind::FLOATINGPOINT_MULT)] =
        rewrite::identity;
    d_preRewriteTable[static_cast<uint32_t>(Kind::FLOATINGPOINT_DIV)] =
        rewrite::identity;
    d_preRewriteTable[static_cast<uint32_t>(Kind::FLOATINGPOINT_FMA)] =
        rewrite::identity;
    d_preRewriteTable[static_cast<uint32_t>(Kind::FLOATINGPOINT_SQRT)] =
        rewrite::identity;
    d_preRewriteTable[static_cast<uint32_t>(Kind::FLOATINGPOINT_REM)] =
        rewrite::identity;
    d_preRewriteTable[static_cast<uint32_t>(Kind::FLOATINGPOINT_RTI)] =
        rewrite::identity;
    d_preRewriteTable[static_cast<uint32_t>(Kind::FLOATINGPOINT_MIN)] =
        rewrite::compactMinMax;
    d_preRewriteTable[static_cast<uint32_t>(Kind::FLOATINGPOINT_MAX)] =
        rewrite::compactMinMax;
    d_preRewriteTable[static_cast<uint32_t>(Kind::FLOATINGPOINT_MIN_TOTAL)] =
        rewrite::compactMinMax;
    d_preRewriteTable[static_cast<uint32_t>(Kind::FLOATINGPOINT_MAX_TOTAL)] =
        rewrite::compactMinMax;

    /******** Comparisons ********/
    d_preRewriteTable[static_cast<uint32_t>(Kind::FLOATINGPOINT_EQ)] =
        rewrite::then<rewrite::breakChain, rewrite::ieeeEqToEq>;
    d_preRewriteTable[static_cast<uint32_t>(Kind::FLOATINGPOINT_LEQ)] =
        rewrite::then<rewrite::breakChain, rewrite::leqId>;
    d_preRewriteTable[static_cast<uint32_t>(Kind::FLOATINGPOINT_LT)] =
        rewrite::then<rewrite::breakChain, rewrite::ltId>;
    d_preRewriteTable[static_cast<uint32_t>(Kind::FLOATINGPOINT_GEQ)] =
        rewrite::then<rewrite::breakChain, rewrite::geqToleq>;
    d_preRewriteTable[static_cast<uint32_t>(Kind::FLOATINGPOINT_GT)] =
        rewrite::then<rewrite::breakChain, rewrite::gtTolt>;

    /******** Classifications ********/
    d_preRewriteTable[static_cast<uint32_t>(Kind::FLOATINGPOINT_IS_NORMAL)] =
        rewrite::identity;
    d_preRewriteTable[static_cast<uint32_t>(Kind::FLOATINGPOINT_IS_SUBNORMAL)] =
        rewrite::identity;
    d_preRewriteTable[static_cast<uint32_t>(Kind::FLOATINGPOINT_IS_ZERO)] =
        rewrite::identity;
    d_preRewriteTable[static_cast<uint32_t>(Kind::FLOATINGPOINT_IS_INF)] =
        rewrite::identity;
    d_preRewriteTable[static_cast<uint32_t>(Kind::FLOATINGPOINT_IS_NAN)] =
        rewrite::identity;
    d_preRewriteTable[static_cast<uint32_t>(Kind::FLOATINGPOINT_IS_NEG)] =
        rewrite::identity;
    d_preRewriteTable[static_cast<uint32_t>(Kind::FLOATINGPOINT_IS_POS)] =
        rewrite::identity;

    /******** Conversions ********/
    d_preRewriteTable[static_cast<uint32_t>(
        Kind::FLOATINGPOINT_TO_FP_FROM_IEEE_BV)] = rewrite::identity;
    d_preRewriteTable[static_cast<uint32_t>(
        Kind::FLOATINGPOINT_TO_FP_FROM_FP)] = rewrite::identity;
    d_preRewriteTable[static_cast<uint32_t>(
        Kind::FLOATINGPOINT_TO_FP_FROM_REAL)] = rewrite::identity;
    d_preRewriteTable[static_cast<uint32_t>(
        Kind::FLOATINGPOINT_TO_FP_FROM_SBV)] = rewrite::identity;
    d_preRewriteTable[static_cast<uint32_t>(
        Kind::FLOATINGPOINT_TO_FP_FROM_UBV)] = rewrite::identity;
    d_preRewriteTable[static_cast<uint32_t>(Kind::FLOATINGPOINT_TO_UBV)] =
        rewrite::identity;
    d_preRewriteTable[static_cast<uint32_t>(Kind::FLOATINGPOINT_TO_SBV)] =
        rewrite::identity;
    d_preRewriteTable[static_cast<uint32_t>(Kind::FLOATINGPOINT_TO_REAL)] =
        rewrite::identity;
    d_preRewriteTable[static_cast<uint32_t>(Kind::FLOATINGPOINT_TO_UBV_TOTAL)] =
        rewrite::identity;
    d_preRewriteTable[static_cast<uint32_t>(Kind::FLOATINGPOINT_TO_SBV_TOTAL)] =
        rewrite::identity;
    d_preRewriteTable[static_cast<uint32_t>(
        Kind::FLOATINGPOINT_TO_REAL_TOTAL)] = rewrite::identity;

<<<<<<< HEAD
    // ishii
    d_preRewriteTable[kind::RFP_TO_FP] = rewrite::identity;

    /******** Variables ********/
    d_preRewriteTable[kind::VARIABLE] = rewrite::variable;
    d_preRewriteTable[kind::BOUND_VARIABLE] = rewrite::variable;
    d_preRewriteTable[kind::SKOLEM] = rewrite::variable;
    d_preRewriteTable[kind::INST_CONSTANT] = rewrite::variable;
=======
    /******** Equality ********/
>>>>>>> f5b7c88e

    d_preRewriteTable[static_cast<uint32_t>(Kind::EQUAL)] = rewrite::equal;

    /******** Components for bit-blasting ********/
    d_preRewriteTable[static_cast<uint32_t>(
        Kind::FLOATINGPOINT_COMPONENT_NAN)] = rewrite::identity;
    d_preRewriteTable[static_cast<uint32_t>(
        Kind::FLOATINGPOINT_COMPONENT_INF)] = rewrite::identity;
    d_preRewriteTable[static_cast<uint32_t>(
        Kind::FLOATINGPOINT_COMPONENT_ZERO)] = rewrite::identity;
    d_preRewriteTable[static_cast<uint32_t>(
        Kind::FLOATINGPOINT_COMPONENT_SIGN)] = rewrite::identity;
    d_preRewriteTable[static_cast<uint32_t>(
        Kind::FLOATINGPOINT_COMPONENT_EXPONENT)] = rewrite::identity;
    d_preRewriteTable[static_cast<uint32_t>(
        Kind::FLOATINGPOINT_COMPONENT_SIGNIFICAND)] = rewrite::identity;
    d_preRewriteTable[static_cast<uint32_t>(Kind::ROUNDINGMODE_BITBLAST)] =
        rewrite::identity;

    /* Set up the post-rewrite dispatch table */
    for (uint32_t i = 0; i < static_cast<uint32_t>(Kind::LAST_KIND); ++i)
    {
      d_postRewriteTable[i] = rewrite::notFP;
    }

    /******** Constants ********/
    /* No rewriting possible for constants */
    d_postRewriteTable[static_cast<uint32_t>(Kind::CONST_FLOATINGPOINT)] =
        rewrite::identity;
    d_postRewriteTable[static_cast<uint32_t>(Kind::CONST_ROUNDINGMODE)] =
        rewrite::identity;

    /******** Sorts(?) ********/
    /* These kinds should only appear in types */
    // d_postRewriteTable[static_cast<uint32_t>(Kind::ROUNDINGMODE_TYPE)] =
    // rewrite::type;
    d_postRewriteTable[static_cast<uint32_t>(Kind::FLOATINGPOINT_TYPE)] =
        rewrite::type;

    /******** Operations ********/
    d_postRewriteTable[static_cast<uint32_t>(Kind::FLOATINGPOINT_FP)] =
        rewrite::identity;
    d_postRewriteTable[static_cast<uint32_t>(Kind::FLOATINGPOINT_ABS)] =
        rewrite::compactAbs;
    d_postRewriteTable[static_cast<uint32_t>(Kind::FLOATINGPOINT_NEG)] =
        rewrite::removeDoubleNegation;
    d_postRewriteTable[static_cast<uint32_t>(Kind::FLOATINGPOINT_ADD)] =
        rewrite::reorderBinaryOperation;
    d_postRewriteTable[static_cast<uint32_t>(Kind::FLOATINGPOINT_SUB)] =
        rewrite::identity;
    d_postRewriteTable[static_cast<uint32_t>(Kind::FLOATINGPOINT_MULT)] =
        rewrite::reorderBinaryOperation;
    d_postRewriteTable[static_cast<uint32_t>(Kind::FLOATINGPOINT_DIV)] =
        rewrite::identity;
    d_postRewriteTable[static_cast<uint32_t>(Kind::FLOATINGPOINT_FMA)] =
        rewrite::reorderFMA;
    d_postRewriteTable[static_cast<uint32_t>(Kind::FLOATINGPOINT_SQRT)] =
        rewrite::identity;
    d_postRewriteTable[static_cast<uint32_t>(Kind::FLOATINGPOINT_REM)] =
        rewrite::compactRemainder;
    d_postRewriteTable[static_cast<uint32_t>(Kind::FLOATINGPOINT_RTI)] =
        rewrite::identity;
    d_postRewriteTable[static_cast<uint32_t>(Kind::FLOATINGPOINT_MIN)] =
        rewrite::compactMinMax;
    d_postRewriteTable[static_cast<uint32_t>(Kind::FLOATINGPOINT_MAX)] =
        rewrite::compactMinMax;
    d_postRewriteTable[static_cast<uint32_t>(Kind::FLOATINGPOINT_MIN_TOTAL)] =
        rewrite::compactMinMax;
    d_postRewriteTable[static_cast<uint32_t>(Kind::FLOATINGPOINT_MAX_TOTAL)] =
        rewrite::compactMinMax;

    /******** Comparisons ********/
    d_postRewriteTable[static_cast<uint32_t>(Kind::FLOATINGPOINT_EQ)] =
        rewrite::identity;
    d_postRewriteTable[static_cast<uint32_t>(Kind::FLOATINGPOINT_LEQ)] =
        rewrite::leqId;
    d_postRewriteTable[static_cast<uint32_t>(Kind::FLOATINGPOINT_LT)] =
        rewrite::ltId;
    d_postRewriteTable[static_cast<uint32_t>(Kind::FLOATINGPOINT_GEQ)] =
        rewrite::identity;
    d_postRewriteTable[static_cast<uint32_t>(Kind::FLOATINGPOINT_GT)] =
        rewrite::identity;

    /******** Classifications ********/
    d_postRewriteTable[static_cast<uint32_t>(Kind::FLOATINGPOINT_IS_NORMAL)] =
        rewrite::removeSignOperations;
    d_postRewriteTable[static_cast<uint32_t>(
        Kind::FLOATINGPOINT_IS_SUBNORMAL)] = rewrite::removeSignOperations;
    d_postRewriteTable[static_cast<uint32_t>(Kind::FLOATINGPOINT_IS_ZERO)] =
        rewrite::removeSignOperations;
    d_postRewriteTable[static_cast<uint32_t>(Kind::FLOATINGPOINT_IS_INF)] =
        rewrite::removeSignOperations;
    d_postRewriteTable[static_cast<uint32_t>(Kind::FLOATINGPOINT_IS_NAN)] =
        rewrite::removeSignOperations;
    d_postRewriteTable[static_cast<uint32_t>(Kind::FLOATINGPOINT_IS_NEG)] =
        rewrite::identity;
    d_postRewriteTable[static_cast<uint32_t>(Kind::FLOATINGPOINT_IS_POS)] =
        rewrite::identity;

    /******** Conversions ********/
    d_postRewriteTable[static_cast<uint32_t>(
        Kind::FLOATINGPOINT_TO_FP_FROM_IEEE_BV)] = rewrite::identity;
    d_postRewriteTable[static_cast<uint32_t>(
        Kind::FLOATINGPOINT_TO_FP_FROM_FP)] = rewrite::identity;
    d_postRewriteTable[static_cast<uint32_t>(
        Kind::FLOATINGPOINT_TO_FP_FROM_REAL)] = rewrite::identity;
    d_postRewriteTable[static_cast<uint32_t>(
        Kind::FLOATINGPOINT_TO_FP_FROM_SBV)] = rewrite::toFPSignedBV;
    d_postRewriteTable[static_cast<uint32_t>(
        Kind::FLOATINGPOINT_TO_FP_FROM_UBV)] = rewrite::identity;
    d_postRewriteTable[static_cast<uint32_t>(Kind::FLOATINGPOINT_TO_UBV)] =
        rewrite::identity;
    d_postRewriteTable[static_cast<uint32_t>(Kind::FLOATINGPOINT_TO_SBV)] =
        rewrite::identity;
    d_postRewriteTable[static_cast<uint32_t>(Kind::FLOATINGPOINT_TO_REAL)] =
        rewrite::identity;
    d_postRewriteTable[static_cast<uint32_t>(
        Kind::FLOATINGPOINT_TO_UBV_TOTAL)] = rewrite::identity;
    d_postRewriteTable[static_cast<uint32_t>(
        Kind::FLOATINGPOINT_TO_SBV_TOTAL)] = rewrite::identity;
    d_postRewriteTable[static_cast<uint32_t>(
        Kind::FLOATINGPOINT_TO_REAL_TOTAL)] = rewrite::identity;

    // ishii
    d_postRewriteTable[kind::RFP_TO_FP] = rewrite::identity;

    /******** Variables ********/
    d_postRewriteTable[static_cast<uint32_t>(Kind::VARIABLE)] =
        rewrite::variable;
    d_postRewriteTable[static_cast<uint32_t>(Kind::BOUND_VARIABLE)] =
        rewrite::variable;
    d_postRewriteTable[static_cast<uint32_t>(Kind::SKOLEM)] = rewrite::variable;
    d_postRewriteTable[static_cast<uint32_t>(Kind::INST_CONSTANT)] =
        rewrite::variable;

    d_postRewriteTable[static_cast<uint32_t>(Kind::EQUAL)] = rewrite::equal;

    /******** Components for bit-blasting ********/
    d_postRewriteTable[static_cast<uint32_t>(
        Kind::FLOATINGPOINT_COMPONENT_NAN)] = rewrite::identity;
    d_postRewriteTable[static_cast<uint32_t>(
        Kind::FLOATINGPOINT_COMPONENT_INF)] = rewrite::identity;
    d_postRewriteTable[static_cast<uint32_t>(
        Kind::FLOATINGPOINT_COMPONENT_ZERO)] = rewrite::identity;
    d_postRewriteTable[static_cast<uint32_t>(
        Kind::FLOATINGPOINT_COMPONENT_SIGN)] = rewrite::identity;
    d_postRewriteTable[static_cast<uint32_t>(
        Kind::FLOATINGPOINT_COMPONENT_EXPONENT)] = rewrite::identity;
    d_postRewriteTable[static_cast<uint32_t>(
        Kind::FLOATINGPOINT_COMPONENT_SIGNIFICAND)] = rewrite::identity;
    d_postRewriteTable[static_cast<uint32_t>(Kind::ROUNDINGMODE_BITBLAST)] =
        rewrite::identity;

    /* Set up the post-rewrite constant fold table */
    for (uint32_t i = 0; i < static_cast<uint32_t>(Kind::LAST_KIND); ++i)
    {
      // Note that this is identity, not notFP
      // Constant folding is called after post-rewrite
      // So may have to deal with cases of things being
      // re-written to non-floating-point sorts (i.e. true).
      d_constantFoldTable[i] = rewrite::identity;
    }

    /******** Constants ********/
    /* Already folded! */
    d_constantFoldTable[static_cast<uint32_t>(Kind::CONST_FLOATINGPOINT)] =
        rewrite::identity;
    d_constantFoldTable[static_cast<uint32_t>(Kind::CONST_ROUNDINGMODE)] =
        rewrite::identity;

    /******** Sorts(?) ********/
    /* These kinds should only appear in types */
    d_constantFoldTable[static_cast<uint32_t>(Kind::FLOATINGPOINT_TYPE)] =
        rewrite::type;

    /******** Operations ********/
    d_constantFoldTable[static_cast<uint32_t>(Kind::FLOATINGPOINT_FP)] =
        constantFold::fpLiteral;
    d_constantFoldTable[static_cast<uint32_t>(Kind::FLOATINGPOINT_ABS)] =
        constantFold::abs;
    d_constantFoldTable[static_cast<uint32_t>(Kind::FLOATINGPOINT_NEG)] =
        constantFold::neg;
    d_constantFoldTable[static_cast<uint32_t>(Kind::FLOATINGPOINT_ADD)] =
        constantFold::add;
    d_constantFoldTable[static_cast<uint32_t>(Kind::FLOATINGPOINT_MULT)] =
        constantFold::mult;
    d_constantFoldTable[static_cast<uint32_t>(Kind::FLOATINGPOINT_DIV)] =
        constantFold::div;
    d_constantFoldTable[static_cast<uint32_t>(Kind::FLOATINGPOINT_FMA)] =
        constantFold::fma;
    d_constantFoldTable[static_cast<uint32_t>(Kind::FLOATINGPOINT_SQRT)] =
        constantFold::sqrt;
    d_constantFoldTable[static_cast<uint32_t>(Kind::FLOATINGPOINT_REM)] =
        constantFold::rem;
    d_constantFoldTable[static_cast<uint32_t>(Kind::FLOATINGPOINT_RTI)] =
        constantFold::rti;
    d_constantFoldTable[static_cast<uint32_t>(Kind::FLOATINGPOINT_MIN)] =
        constantFold::min;
    d_constantFoldTable[static_cast<uint32_t>(Kind::FLOATINGPOINT_MAX)] =
        constantFold::max;
    d_constantFoldTable[static_cast<uint32_t>(Kind::FLOATINGPOINT_MIN_TOTAL)] =
        constantFold::minTotal;
    d_constantFoldTable[static_cast<uint32_t>(Kind::FLOATINGPOINT_MAX_TOTAL)] =
        constantFold::maxTotal;

    /******** Comparisons ********/
    d_constantFoldTable[static_cast<uint32_t>(Kind::FLOATINGPOINT_LEQ)] =
        constantFold::leq;
    d_constantFoldTable[static_cast<uint32_t>(Kind::FLOATINGPOINT_LT)] =
        constantFold::lt;

    /******** Classifications ********/
    d_constantFoldTable[static_cast<uint32_t>(Kind::FLOATINGPOINT_IS_NORMAL)] =
        constantFold::isNormal;
    d_constantFoldTable[static_cast<uint32_t>(
        Kind::FLOATINGPOINT_IS_SUBNORMAL)] = constantFold::isSubnormal;
    d_constantFoldTable[static_cast<uint32_t>(Kind::FLOATINGPOINT_IS_ZERO)] =
        constantFold::isZero;
    d_constantFoldTable[static_cast<uint32_t>(Kind::FLOATINGPOINT_IS_INF)] =
        constantFold::isInfinite;
    d_constantFoldTable[static_cast<uint32_t>(Kind::FLOATINGPOINT_IS_NAN)] =
        constantFold::isNaN;
    d_constantFoldTable[static_cast<uint32_t>(Kind::FLOATINGPOINT_IS_NEG)] =
        constantFold::isNegative;
    d_constantFoldTable[static_cast<uint32_t>(Kind::FLOATINGPOINT_IS_POS)] =
        constantFold::isPositive;

    /******** Conversions ********/
    d_constantFoldTable[static_cast<uint32_t>(
        Kind::FLOATINGPOINT_TO_FP_FROM_IEEE_BV)] =
        constantFold::convertFromIEEEBitVectorLiteral;
    d_constantFoldTable[static_cast<uint32_t>(
        Kind::FLOATINGPOINT_TO_FP_FROM_FP)] = constantFold::constantConvert;
    d_constantFoldTable[static_cast<uint32_t>(
        Kind::FLOATINGPOINT_TO_FP_FROM_REAL)] =
        constantFold::convertFromRealLiteral;
    d_constantFoldTable[static_cast<uint32_t>(
        Kind::FLOATINGPOINT_TO_FP_FROM_SBV)] = constantFold::convertFromSBV;
    d_constantFoldTable[static_cast<uint32_t>(
        Kind::FLOATINGPOINT_TO_FP_FROM_UBV)] = constantFold::convertFromUBV;
    d_constantFoldTable[static_cast<uint32_t>(Kind::FLOATINGPOINT_TO_UBV)] =
        constantFold::convertToUBV;
    d_constantFoldTable[static_cast<uint32_t>(Kind::FLOATINGPOINT_TO_SBV)] =
        constantFold::convertToSBV;
    d_constantFoldTable[static_cast<uint32_t>(Kind::FLOATINGPOINT_TO_REAL)] =
        constantFold::convertToReal;
    d_constantFoldTable[static_cast<uint32_t>(
        Kind::FLOATINGPOINT_TO_UBV_TOTAL)] = constantFold::convertToUBVTotal;
    d_constantFoldTable[static_cast<uint32_t>(
        Kind::FLOATINGPOINT_TO_SBV_TOTAL)] = constantFold::convertToSBVTotal;
    d_constantFoldTable[static_cast<uint32_t>(
        Kind::FLOATINGPOINT_TO_REAL_TOTAL)] = constantFold::convertToRealTotal;

    // ishii
    d_constantFoldTable[kind::RFP_TO_FP] =
        constantFold::convertFromRealFP;

    /******** Variables ********/
    d_constantFoldTable[static_cast<uint32_t>(Kind::VARIABLE)] =
        rewrite::variable;
    d_constantFoldTable[static_cast<uint32_t>(Kind::BOUND_VARIABLE)] =
        rewrite::variable;

    d_constantFoldTable[static_cast<uint32_t>(Kind::EQUAL)] =
        constantFold::equal;

    /******** Components for bit-blasting ********/
    d_constantFoldTable[static_cast<uint32_t>(
        Kind::FLOATINGPOINT_COMPONENT_NAN)] = constantFold::componentFlag;
    d_constantFoldTable[static_cast<uint32_t>(
        Kind::FLOATINGPOINT_COMPONENT_INF)] = constantFold::componentFlag;
    d_constantFoldTable[static_cast<uint32_t>(
        Kind::FLOATINGPOINT_COMPONENT_ZERO)] = constantFold::componentFlag;
    d_constantFoldTable[static_cast<uint32_t>(
        Kind::FLOATINGPOINT_COMPONENT_SIGN)] = constantFold::componentFlag;
    d_constantFoldTable[static_cast<uint32_t>(
        Kind::FLOATINGPOINT_COMPONENT_EXPONENT)] =
        constantFold::componentExponent;
    d_constantFoldTable[static_cast<uint32_t>(
        Kind::FLOATINGPOINT_COMPONENT_SIGNIFICAND)] =
        constantFold::componentSignificand;
    d_constantFoldTable[static_cast<uint32_t>(Kind::ROUNDINGMODE_BITBLAST)] =
        constantFold::roundingModeBitBlast;
}

  /**
   * Rewrite a node into the normal form for the theory of fp
   * in pre-order (really topological order)---meaning that the
   * children may not be in the normal form.  This is an optimization
   * for theories with cancelling terms (e.g., 0 * (big-nasty-expression)
   * in arithmetic rewrites to 0 without the need to look at the big
   * nasty expression).  Since it's only an optimization, the
   * implementation here can do nothing.
   */

  RewriteResponse TheoryFpRewriter::preRewrite(TNode node) {
    Trace("fp-rewrite") << "TheoryFpRewriter::preRewrite(): " << node << std::endl;
    RewriteResponse res =
        d_preRewriteTable[static_cast<uint32_t>(node.getKind())](node, true);
    if (res.d_node != node)
    {
      Trace("fp-rewrite") << "TheoryFpRewriter::preRewrite(): before " << node << std::endl;
      Trace("fp-rewrite") << "TheoryFpRewriter::preRewrite(): after  "
                          << res.d_node << std::endl;
    }
    return res;
  }


  /**
   * Rewrite a node into the normal form for the theory of fp.
   * Called in post-order (really reverse-topological order) when
   * traversing the expression DAG during rewriting.  This is the
   * main function of the rewriter, and because of the ordering,
   * it can assume its children are all rewritten already.
   *
   * This function can return one of three rewrite response codes
   * along with the rewritten node:
   *
   *   REWRITE_DONE indicates that no more rewriting is needed.
   *   REWRITE_AGAIN means that the top-level expression should be
   *     rewritten again, but that its children are in final form.
   *   REWRITE_AGAIN_FULL means that the entire returned expression
   *     should be rewritten again (top-down with preRewrite(), then
   *     bottom-up with postRewrite()).
   *
   * Even if this function returns REWRITE_DONE, if the returned
   * expression belongs to a different theory, it will be fully
   * rewritten by that theory's rewriter.
   */

  RewriteResponse TheoryFpRewriter::postRewrite(TNode node) {
    Trace("fp-rewrite") << "TheoryFpRewriter::postRewrite(): " << node << std::endl;
    RewriteResponse res =
        d_postRewriteTable[static_cast<uint32_t>(node.getKind())](node, false);
    if (res.d_node != node)
    {
      Trace("fp-rewrite") << "TheoryFpRewriter::postRewrite(): before " << node << std::endl;
      Trace("fp-rewrite") << "TheoryFpRewriter::postRewrite(): after  "
                          << res.d_node << std::endl;
    }

    if (res.d_status == REWRITE_DONE)
    {
      bool allChildrenConst = true;
      bool apartFromRoundingMode = false;
      bool apartFromPartiallyDefinedArgument = false;
      for (Node::const_iterator i = res.d_node.begin(); i != res.d_node.end();
           ++i)
      {
        if ((*i).getMetaKind() != kind::metakind::CONSTANT) {
	  if ((*i).getType().isRoundingMode() && !apartFromRoundingMode) {
	    apartFromRoundingMode = true;
          }
          else if ((res.d_node.getKind() == Kind::FLOATINGPOINT_MIN_TOTAL
                    || res.d_node.getKind() == Kind::FLOATINGPOINT_MAX_TOTAL
                    || res.d_node.getKind() == Kind::FLOATINGPOINT_TO_UBV_TOTAL
                    || res.d_node.getKind() == Kind::FLOATINGPOINT_TO_SBV_TOTAL
                    || res.d_node.getKind()
                           == Kind::FLOATINGPOINT_TO_REAL_TOTAL)
                   && ((*i).getType().isBitVector() || (*i).getType().isReal())
                   && !apartFromPartiallyDefinedArgument)
          {
            apartFromPartiallyDefinedArgument = true;
          }
          else
          {
            allChildrenConst = false;
	    break;
          }
        }
      }

      if (allChildrenConst)
      {
        RewriteStatus rs = REWRITE_DONE;  // This is a bit messy because
        Node rn = res.d_node;             // RewriteResponse is too functional..

        if (apartFromRoundingMode)
        {
          if (!(res.d_node.getKind() == Kind::EQUAL)
              &&  // Avoid infinite recursion...
              !(res.d_node.getKind() == Kind::ROUNDINGMODE_BITBLAST))
          {
            // Don't eliminate the bit-blast
            // We are close to being able to constant fold this
            // and in many cases the rounding mode really doesn't matter.
            // So we can try brute forcing our way through them.

            NodeManager* nm = NodeManager::currentNM();

            Node rne(nm->mkConst(RoundingMode::ROUND_NEAREST_TIES_TO_EVEN));
            Node rna(nm->mkConst(RoundingMode::ROUND_NEAREST_TIES_TO_AWAY));
            Node rtz(nm->mkConst(RoundingMode::ROUND_TOWARD_POSITIVE));
            Node rtn(nm->mkConst(RoundingMode::ROUND_TOWARD_NEGATIVE));
            Node rtp(nm->mkConst(RoundingMode::ROUND_TOWARD_ZERO));

            TNode rm(res.d_node[0]);

            Node w_rne(res.d_node.substitute(rm, TNode(rne)));
            Node w_rna(res.d_node.substitute(rm, TNode(rna)));
            Node w_rtz(res.d_node.substitute(rm, TNode(rtz)));
            Node w_rtn(res.d_node.substitute(rm, TNode(rtn)));
            Node w_rtp(res.d_node.substitute(rm, TNode(rtp)));

            rs = REWRITE_AGAIN_FULL;
            rn = nm->mkNode(
                Kind::ITE,
                nm->mkNode(Kind::EQUAL, rm, rne),
                w_rne,
                nm->mkNode(
                    Kind::ITE,
                    nm->mkNode(Kind::EQUAL, rm, rna),
                    w_rna,
                    nm->mkNode(Kind::ITE,
                               nm->mkNode(Kind::EQUAL, rm, rtz),
                               w_rtz,
                               nm->mkNode(Kind::ITE,
                                          nm->mkNode(Kind::EQUAL, rm, rtn),
                                          w_rtn,
                                          w_rtp))));
          }
        }
        else
        {
          RewriteResponse tmp =
              d_constantFoldTable[static_cast<uint32_t>(res.d_node.getKind())](
                  res.d_node, false);
          rs = tmp.d_status;
          rn = tmp.d_node;
        }

        RewriteResponse constRes(rs, rn);

        if (constRes.d_node != res.d_node)
        {
          Trace("fp-rewrite")
              << "TheoryFpRewriter::postRewrite(): before constant fold "
              << res.d_node << std::endl;
          Trace("fp-rewrite")
              << "TheoryFpRewriter::postRewrite(): after constant fold "
              << constRes.d_node << std::endl;
        }

        return constRes;
      }
    }

    return res;
  }
  TrustNode TheoryFpRewriter::expandDefinition(Node node)
  {
    return d_fpExpDef.expandDefinition(node);
  }

  }  // namespace fp
  }  // namespace theory
  }  // namespace cvc5::internal<|MERGE_RESOLUTION|>--- conflicted
+++ resolved
@@ -998,7 +998,7 @@
   // ishii
   RewriteResponse convertFromRealFP(TNode node, bool isPreRewrite)
   {
-    Assert(node.getKind() == kind::RFP_TO_FP);
+    Assert(node.getKind() == Kind::RFP_TO_FP);
 
     TNode op = node.getOperator();
     const FloatingPointSize& size =
@@ -1215,19 +1215,11 @@
     d_preRewriteTable[static_cast<uint32_t>(
         Kind::FLOATINGPOINT_TO_REAL_TOTAL)] = rewrite::identity;
 
-<<<<<<< HEAD
-    // ishii
-    d_preRewriteTable[kind::RFP_TO_FP] = rewrite::identity;
-
-    /******** Variables ********/
-    d_preRewriteTable[kind::VARIABLE] = rewrite::variable;
-    d_preRewriteTable[kind::BOUND_VARIABLE] = rewrite::variable;
-    d_preRewriteTable[kind::SKOLEM] = rewrite::variable;
-    d_preRewriteTable[kind::INST_CONSTANT] = rewrite::variable;
-=======
+    // for rfp
+    d_preRewriteTable[static_cast<uint32_t>(Kind::RFP_TO_FP)] = 
+        rewrite::identity;
+
     /******** Equality ********/
->>>>>>> f5b7c88e
-
     d_preRewriteTable[static_cast<uint32_t>(Kind::EQUAL)] = rewrite::equal;
 
     /******** Components for bit-blasting ********/
@@ -1351,7 +1343,8 @@
         Kind::FLOATINGPOINT_TO_REAL_TOTAL)] = rewrite::identity;
 
     // ishii
-    d_postRewriteTable[kind::RFP_TO_FP] = rewrite::identity;
+    d_postRewriteTable[static_cast<uint32_t>(Kind::RFP_TO_FP)] = 
+        rewrite::identity;
 
     /******** Variables ********/
     d_postRewriteTable[static_cast<uint32_t>(Kind::VARIABLE)] =
@@ -1481,7 +1474,7 @@
         Kind::FLOATINGPOINT_TO_REAL_TOTAL)] = constantFold::convertToRealTotal;
 
     // ishii
-    d_constantFoldTable[kind::RFP_TO_FP] =
+    d_constantFoldTable[static_cast<uint32_t>(Kind::RFP_TO_FP)] =
         constantFold::convertFromRealFP;
 
     /******** Variables ********/
