--- conflicted
+++ resolved
@@ -319,66 +319,6 @@
     return rewriteVariable(t);
   }else{
     switch(Kind k = t.getKind()){
-<<<<<<< HEAD
-      case kind::REAL_ALGEBRAIC_NUMBER: return rewriteRAN(t);
-      case kind::SUB: return rewriteSub(t);
-      case kind::NEG: return rewriteNeg(t, true);
-      case kind::DIVISION:
-      case kind::DIVISION_TOTAL: return rewriteDiv(t, true);
-      case kind::ADD: return preRewritePlus(t);
-      case kind::MULT:
-      case kind::NONLINEAR_MULT: return preRewriteMult(t);
-      case kind::IAND: return RewriteResponse(REWRITE_DONE, t);
-      case kind::POW2: return RewriteResponse(REWRITE_DONE, t);
-      case kind::MAX3: return RewriteResponse(REWRITE_DONE, t);
-      case kind::ILOG2: return RewriteResponse(REWRITE_DONE, t);
-      case kind::RFP_TO_REAL: return RewriteResponse(REWRITE_DONE, t);
-      case kind::RFP_IS_NORMAL: return RewriteResponse(REWRITE_DONE, t);
-      case kind::RFP_IS_SUBNORMAL: return RewriteResponse(REWRITE_DONE, t);
-      case kind::RFP_IS_ZERO: return RewriteResponse(REWRITE_DONE, t);
-      case kind::RFP_IS_INF: return RewriteResponse(REWRITE_DONE, t);
-      case kind::RFP_IS_NAN: return RewriteResponse(REWRITE_DONE, t);
-      case kind::RFP_IS_NEG: return RewriteResponse(REWRITE_DONE, t);
-      case kind::RFP_IS_POS: return RewriteResponse(REWRITE_DONE, t);
-      case kind::RFP_TO_RFP_FROM_RFP: return RewriteResponse(REWRITE_DONE, t);
-      case kind::RFP_ROUND: return RewriteResponse(REWRITE_DONE, t);
-      case kind::RFP_ADD: return RewriteResponse(REWRITE_DONE, t);
-      case kind::RFP_SUB: return RewriteResponse(REWRITE_DONE, t);
-      case kind::RFP_NEG: return RewriteResponse(REWRITE_DONE, t);
-      case kind::RFP_MULT: return RewriteResponse(REWRITE_DONE, t);
-      case kind::RFP_DIV: return RewriteResponse(REWRITE_DONE, t);
-      case kind::RFP_EQ: return RewriteResponse(REWRITE_DONE, t);
-      case kind::RFP_LT: return RewriteResponse(REWRITE_DONE, t);
-      case kind::RFP_LEQ: return RewriteResponse(REWRITE_DONE, t);
-      case kind::RFP_GT: return RewriteResponse(REWRITE_DONE, t);
-      case kind::RFP_GEQ: return RewriteResponse(REWRITE_DONE, t);
-      case kind::IRM_TO_INT: return RewriteResponse(REWRITE_DONE, t);
-      case kind::IRM_TO_RM: return RewriteResponse(REWRITE_DONE, t);
-      case kind::EXPONENTIAL:
-      case kind::SINE:
-      case kind::COSINE:
-      case kind::TANGENT:
-      case kind::COSECANT:
-      case kind::SECANT:
-      case kind::COTANGENT:
-      case kind::ARCSINE:
-      case kind::ARCCOSINE:
-      case kind::ARCTANGENT:
-      case kind::ARCCOSECANT:
-      case kind::ARCSECANT:
-      case kind::ARCCOTANGENT:
-      case kind::SQRT: return preRewriteTranscendental(t);
-      case kind::INTS_DIVISION:
-      case kind::INTS_MODULUS: return rewriteIntsDivMod(t, true);
-      case kind::INTS_DIVISION_TOTAL:
-      case kind::INTS_MODULUS_TOTAL: return rewriteIntsDivModTotal(t, true);
-      case kind::ABS: return rewriteAbs(t);
-      case kind::IS_INTEGER:
-      case kind::TO_INTEGER:
-      case kind::TO_REAL:
-      case kind::POW:
-      case kind::PI: return RewriteResponse(REWRITE_DONE, t);
-=======
       case Kind::REAL_ALGEBRAIC_NUMBER: return rewriteRAN(t);
       case Kind::SUB: return rewriteSub(t);
       case Kind::NEG: return rewriteNeg(t, true);
@@ -391,6 +331,29 @@
       case Kind::POW2: return RewriteResponse(REWRITE_DONE, t);
       case Kind::INTS_ISPOW2: return RewriteResponse(REWRITE_DONE, t);
       case Kind::INTS_LOG2: return RewriteResponse(REWRITE_DONE, t);
+      //case Kind::MAX3: return RewriteResponse(REWRITE_DONE, t);
+      case Kind::RFP_TO_REAL: return RewriteResponse(REWRITE_DONE, t);
+      case Kind::RFP_IS_NORMAL: return RewriteResponse(REWRITE_DONE, t);
+      case Kind::RFP_IS_SUBNORMAL: return RewriteResponse(REWRITE_DONE, t);
+      case Kind::RFP_IS_ZERO: return RewriteResponse(REWRITE_DONE, t);
+      case Kind::RFP_IS_INF: return RewriteResponse(REWRITE_DONE, t);
+      case Kind::RFP_IS_NAN: return RewriteResponse(REWRITE_DONE, t);
+      case Kind::RFP_IS_NEG: return RewriteResponse(REWRITE_DONE, t);
+      case Kind::RFP_IS_POS: return RewriteResponse(REWRITE_DONE, t);
+      case Kind::RFP_TO_RFP_FROM_RFP: return RewriteResponse(REWRITE_DONE, t);
+      case Kind::RFP_ROUND: return RewriteResponse(REWRITE_DONE, t);
+      case Kind::RFP_ADD: return RewriteResponse(REWRITE_DONE, t);
+      case Kind::RFP_SUB: return RewriteResponse(REWRITE_DONE, t);
+      case Kind::RFP_NEG: return RewriteResponse(REWRITE_DONE, t);
+      case Kind::RFP_MULT: return RewriteResponse(REWRITE_DONE, t);
+      case Kind::RFP_DIV: return RewriteResponse(REWRITE_DONE, t);
+      case Kind::RFP_EQ: return RewriteResponse(REWRITE_DONE, t);
+      //case Kind::RFP_LT: return RewriteResponse(REWRITE_DONE, t);
+      //case Kind::RFP_LEQ: return RewriteResponse(REWRITE_DONE, t);
+      case Kind::RFP_GT: return RewriteResponse(REWRITE_DONE, t);
+      case Kind::RFP_GEQ: return RewriteResponse(REWRITE_DONE, t);
+      case Kind::IRM_TO_INT: return RewriteResponse(REWRITE_DONE, t);
+      case Kind::IRM_TO_RM: return RewriteResponse(REWRITE_DONE, t);
       case Kind::EXPONENTIAL:
       case Kind::SINE:
       case Kind::COSINE:
@@ -415,7 +378,6 @@
       case Kind::TO_REAL:
       case Kind::POW:
       case Kind::PI: return RewriteResponse(REWRITE_DONE, t);
->>>>>>> f5b7c88e
       default: Unhandled() << k;
     }
   }
@@ -431,65 +393,6 @@
   {
     Trace("arith-rewriter") << "postRewriteTerm: " << t << std::endl;
     switch(t.getKind()){
-<<<<<<< HEAD
-      case kind::REAL_ALGEBRAIC_NUMBER: return rewriteRAN(t);
-      case kind::SUB: return rewriteSub(t);
-      case kind::NEG: return rewriteNeg(t, false);
-      case kind::DIVISION:
-      case kind::DIVISION_TOTAL: return rewriteDiv(t, false);
-      case kind::ADD: return postRewritePlus(t);
-      case kind::MULT:
-      case kind::NONLINEAR_MULT: return postRewriteMult(t);
-      case kind::IAND: return postRewriteIAnd(t);
-      case kind::POW2: return postRewritePow2(t);
-      case kind::MAX3: return postRewriteMax3(t);
-      case kind::ILOG2: return postRewriteIlog2(t);
-      case kind::FP_TO_RFP: return postRewriteFpToRfp(t);
-      case kind::RFP_TO_REAL: return postRewriteRfpToReal(t);
-      case kind::RFP_IS_NORMAL: return postRewriteRfpIsNormal(t);
-      case kind::RFP_IS_SUBNORMAL: return postRewriteRfpIsSubnormal(t);
-      case kind::RFP_IS_ZERO: return postRewriteRfpIsZero(t);
-      case kind::RFP_IS_INF: return postRewriteRfpIsInf(t);
-      case kind::RFP_IS_NAN: return postRewriteRfpIsNan(t);
-      case kind::RFP_IS_NEG: return postRewriteRfpIsNeg(t);
-      case kind::RFP_IS_POS: return postRewriteRfpIsPos(t);
-      case kind::RFP_TO_RFP_FROM_RFP: return postRewriteRfpToRfpFromRfp(t);
-      case kind::RFP_ROUND: return postRewriteRfpRound(t);
-      case kind::RFP_ADD: return postRewriteRfpAdd(t);
-      case kind::RFP_SUB: return postRewriteRfpSub(t);
-      case kind::RFP_NEG: return postRewriteRfpNeg(t);
-      case kind::RFP_MULT: return postRewriteRfpMult(t);
-      case kind::RFP_DIV: return postRewriteRfpDiv(t);
-      case kind::RFP_EQ: return postRewriteRfpEq(t);
-      case kind::RFP_LT: return postRewriteRfpLt(t);
-      case kind::RFP_LEQ: return postRewriteRfpLeq(t);
-      case kind::RFP_GT: return postRewriteRfpGt(t);
-      case kind::RFP_GEQ: return postRewriteRfpGeq(t);
-      case kind::IRM_TO_INT: return postRewriteIrm(t, true);
-      case kind::IRM_TO_RM: return postRewriteIrm(t, false);
-      case kind::EXPONENTIAL:
-      case kind::SINE:
-      case kind::COSINE:
-      case kind::TANGENT:
-      case kind::COSECANT:
-      case kind::SECANT:
-      case kind::COTANGENT:
-      case kind::ARCSINE:
-      case kind::ARCCOSINE:
-      case kind::ARCTANGENT:
-      case kind::ARCCOSECANT:
-      case kind::ARCSECANT:
-      case kind::ARCCOTANGENT:
-      case kind::SQRT: return postRewriteTranscendental(t);
-      case kind::INTS_DIVISION:
-      case kind::INTS_MODULUS: return rewriteIntsDivMod(t, false);
-      case kind::INTS_DIVISION_TOTAL:
-      case kind::INTS_MODULUS_TOTAL: return rewriteIntsDivModTotal(t, false);
-      case kind::ABS: return rewriteAbs(t);
-      case kind::TO_REAL: return rewriteToReal(t);
-      case kind::TO_INTEGER: return rewriteExtIntegerOp(t);
-      case kind::POW:
-=======
       case Kind::REAL_ALGEBRAIC_NUMBER: return rewriteRAN(t);
       case Kind::SUB: return rewriteSub(t);
       case Kind::NEG: return rewriteNeg(t, false);
@@ -500,8 +403,31 @@
       case Kind::NONLINEAR_MULT: return postRewriteMult(t);
       case Kind::IAND: return postRewriteIAnd(t);
       case Kind::POW2: return postRewritePow2(t);
-      case Kind::INTS_ISPOW2: return postRewriteIntsIsPow2(t);
-      case Kind::INTS_LOG2: return postRewriteIntsLog2(t);
+      //case Kind::MAX3: return postRewriteMax3(t);
+      //case Kind::ILOG2: return postRewriteIlog2(t);
+      case Kind::FP_TO_RFP: return postRewriteFpToRfp(t);
+      case Kind::RFP_TO_REAL: return postRewriteRfpToReal(t);
+      case Kind::RFP_IS_NORMAL: return postRewriteRfpIsNormal(t);
+      case Kind::RFP_IS_SUBNORMAL: return postRewriteRfpIsSubnormal(t);
+      case Kind::RFP_IS_ZERO: return postRewriteRfpIsZero(t);
+      case Kind::RFP_IS_INF: return postRewriteRfpIsInf(t);
+      case Kind::RFP_IS_NAN: return postRewriteRfpIsNan(t);
+      case Kind::RFP_IS_NEG: return postRewriteRfpIsNeg(t);
+      case Kind::RFP_IS_POS: return postRewriteRfpIsPos(t);
+      case Kind::RFP_TO_RFP_FROM_RFP: return postRewriteRfpToRfpFromRfp(t);
+      case Kind::RFP_ROUND: return postRewriteRfpRound(t);
+      case Kind::RFP_ADD: return postRewriteRfpAdd(t);
+      case Kind::RFP_SUB: return postRewriteRfpSub(t);
+      case Kind::RFP_NEG: return postRewriteRfpNeg(t);
+      case Kind::RFP_MULT: return postRewriteRfpMult(t);
+      case Kind::RFP_DIV: return postRewriteRfpDiv(t);
+      case Kind::RFP_EQ: return postRewriteRfpEq(t);
+      //case Kind::RFP_LT: return postRewriteRfpLt(t);
+      //case Kind::RFP_LEQ: return postRewriteRfpLeq(t);
+      case Kind::RFP_GT: return postRewriteRfpGt(t);
+      case Kind::RFP_GEQ: return postRewriteRfpGeq(t);
+      case Kind::IRM_TO_INT: return postRewriteIrm(t, true);
+      case Kind::IRM_TO_RM: return postRewriteIrm(t, false);
       case Kind::EXPONENTIAL:
       case Kind::SINE:
       case Kind::COSINE:
@@ -524,7 +450,6 @@
       case Kind::TO_REAL: return rewriteToReal(t);
       case Kind::TO_INTEGER: return rewriteExtIntegerOp(t);
       case Kind::POW:
->>>>>>> f5b7c88e
       {
         if (t[1].isConst())
         {
@@ -1104,91 +1029,119 @@
   return RewriteResponse(REWRITE_DONE, t);
 }
 
-<<<<<<< HEAD
-RewriteResponse ArithRewriter::postRewriteMax3(TNode t)
-{
-  Assert(t.getKind() == kind::MAX3);
-  NodeManager* nm = NodeManager::currentNM();
-  // if constant, we eliminate
-  if (t[0].isConst() && t[1].isConst() && t[2].isConst())
-  {
-    // max3 is only supported for reals
-    Assert(t[0].getType().isReal());
-    Assert(t[1].getType().isReal());
-    Assert(t[2].getType().isReal());
-    Rational r1 = t[0].getConst<Rational>();
-    Rational r2 = t[1].getConst<Rational>();
-    Rational r3 = t[2].getConst<Rational>();
-    if (r1 > r2)
-    {
-      if (r1 > r3)
-        return RewriteResponse(REWRITE_DONE, t[0]);
-      else if (r2 > r3)
-        return RewriteResponse(REWRITE_DONE, t[1]);
-      else
-        return RewriteResponse(REWRITE_DONE, t[2]);
-    }
-    else if (r2 > r3)
-      return RewriteResponse(REWRITE_DONE, t[1]);
-    else
-      return RewriteResponse(REWRITE_DONE, t[2]);
-  }
-
-  Node t1t2 = nm->mkNode(GT, t[0], t[1]);
-  Node t1t3 = nm->mkNode(GT, t[0], t[2]);
-  Node t2t3 = nm->mkNode(GT, t[1], t[2]);
-  Node t2max = nm->mkNode(ITE, t2t3, t[1], t[2]);
-  Node t1max = nm->mkNode(ITE, t1t3, t[0], t2max);
-  Node ret = nm->mkNode(ITE, t1t2, t1max, t2max);
-  return RewriteResponse(REWRITE_DONE, ret);
-}
-
-RewriteResponse ArithRewriter::postRewriteIlog2(TNode t)
-{
-  Trace("ilog2-rewrite") << "Rewrite ILOG2 " << t << " == ";
-  Assert(t.getKind() == kind::ILOG2);
-  Assert(t[0].getType().isReal());
-  NodeManager* nm = NodeManager::currentNM();
+RewriteResponse ArithRewriter::postRewriteIntsIsPow2(TNode t)
+{
+  Assert(t.getKind() == Kind::INTS_ISPOW2);
   // if constant, we eliminate
   if (t[0].isConst())
   {
-    // ilog2 is only supported for reals
-    Assert(t[0].getType().isReal());
-    Rational r = t[0].getConst<Rational>();
-    // TODO
-    if (r <= Rational(0))
-    {
-      // Todo improve the exception thrown
-      std::stringstream ss;
-      ss << "The domain of ILOG2 must be greater than zero.";
-      ss << "Exception occurred in:" << std::endl;
-      ss << "  " << t;
-      throw LogicException(ss.str());
-    }
-
-    if (r.isOne())
-    {
-      Node ret = rewriter::mkConst(Integer(0));
-      Trace("ilog2-rewrite") << ret << std::endl;
-      return RewriteResponse(REWRITE_DONE, ret);
-    }
-
-    int64_t sn = r.getNumerator().length();
-    int64_t sd = r.getDenominator().length();
-    Trace("ilog2-rewrite") << sn << " - " << sd << " == ";
-    Node ret = nm->mkConstInt(sn - sd);
-    Trace("ilog2-rewrite") << ret << std::endl;
-    return RewriteResponse(REWRITE_DONE, ret);
-  }
-
+    // pow2 is only supported for integers
+    Assert(t[0].getType().isInteger());
+    Integer i = t[0].getConst<Rational>().getNumerator();
+
+    return RewriteResponse(REWRITE_DONE, rewriter::mkConst(i.isPow2()));
+  }
   return RewriteResponse(REWRITE_DONE, t);
 }
+RewriteResponse ArithRewriter::postRewriteIntsLog2(TNode t)
+{
+  Assert(t.getKind() == Kind::INTS_LOG2);
+  // if constant, we eliminate
+  if (t[0].isConst())
+  {
+    // pow2 is only supported for integers
+    Assert(t[0].getType().isInteger());
+    Integer i = t[0].getConst<Rational>().getNumerator();
+    size_t const length = i.length();
+    return RewriteResponse(REWRITE_DONE, rewriter::mkConst(Integer(length)));
+  }
+  return RewriteResponse(REWRITE_DONE, t);
+}
+
+//RewriteResponse ArithRewriter::postRewriteMax3(TNode t)
+//{
+//  Assert(t.getKind() == Kind::MAX3);
+//  NodeManager* nm = NodeManager::currentNM();
+//  // if constant, we eliminate
+//  if (t[0].isConst() && t[1].isConst() && t[2].isConst())
+//  {
+//    // max3 is only supported for reals
+//    Assert(t[0].getType().isReal());
+//    Assert(t[1].getType().isReal());
+//    Assert(t[2].getType().isReal());
+//    Rational r1 = t[0].getConst<Rational>();
+//    Rational r2 = t[1].getConst<Rational>();
+//    Rational r3 = t[2].getConst<Rational>();
+//    if (r1 > r2)
+//    {
+//      if (r1 > r3)
+//        return RewriteResponse(REWRITE_DONE, t[0]);
+//      else if (r2 > r3)
+//        return RewriteResponse(REWRITE_DONE, t[1]);
+//      else
+//        return RewriteResponse(REWRITE_DONE, t[2]);
+//    }
+//    else if (r2 > r3)
+//      return RewriteResponse(REWRITE_DONE, t[1]);
+//    else
+//      return RewriteResponse(REWRITE_DONE, t[2]);
+//  }
+//
+//  Node t1t2 = nm->mkNode(Kind::GT, t[0], t[1]);
+//  Node t1t3 = nm->mkNode(Kind::GT, t[0], t[2]);
+//  Node t2t3 = nm->mkNode(Kind::GT, t[1], t[2]);
+//  Node t2max = nm->mkNode(Kind::ITE, t2t3, t[1], t[2]);
+//  Node t1max = nm->mkNode(Kind::ITE, t1t3, t[0], t2max);
+//  Node ret = nm->mkNode(Kind::ITE, t1t2, t1max, t2max);
+//  return RewriteResponse(REWRITE_DONE, ret);
+//}
+
+//RewriteResponse ArithRewriter::postRewriteIlog2(TNode t)
+//{
+//  Trace("ilog2-rewrite") << "Rewrite ILOG2 " << t << " == ";
+//  Assert(t.getKind() == Kind::ILOG2);
+//  Assert(t[0].getType().isReal());
+//  NodeManager* nm = NodeManager::currentNM();
+//  // if constant, we eliminate
+//  if (t[0].isConst())
+//  {
+//    // ilog2 is only supported for reals
+//    Assert(t[0].getType().isReal());
+//    Rational r = t[0].getConst<Rational>();
+//    // TODO
+//    if (r <= Rational(0))
+//    {
+//      // Todo improve the exception thrown
+//      std::stringstream ss;
+//      ss << "The domain of ILOG2 must be greater than zero.";
+//      ss << "Exception occurred in:" << std::endl;
+//      ss << "  " << t;
+//      throw LogicException(ss.str());
+//    }
+//
+//    if (r.isOne())
+//    {
+//      Node ret = rewriter::mkConst(Integer(0));
+//      Trace("ilog2-rewrite") << ret << std::endl;
+//      return RewriteResponse(REWRITE_DONE, ret);
+//    }
+//
+//    int64_t sn = r.getNumerator().length();
+//    int64_t sd = r.getDenominator().length();
+//    Trace("ilog2-rewrite") << sn << " - " << sd << " == ";
+//    Node ret = nm->mkConstInt(sn - sd);
+//    Trace("ilog2-rewrite") << ret << std::endl;
+//    return RewriteResponse(REWRITE_DONE, ret);
+//  }
+//
+//  return RewriteResponse(REWRITE_DONE, t);
+//}
 
 RewriteResponse ArithRewriter::postRewriteIrm(TNode t, bool to_int)
 {
   Trace("irm-rewrite") << "Rewrite " << t << " == ";
-  Assert(t.getKind() == kind::IRM_TO_INT || 
-         t.getKind() == kind::IRM_TO_RM);
+  Assert(t.getKind() == Kind::IRM_TO_INT || 
+         t.getKind() == Kind::IRM_TO_RM);
   NodeManager* nm = NodeManager::currentNM();
   // if constant, we eliminate
   if (to_int && t[0].isConst())
@@ -1231,34 +1184,6 @@
     return RewriteResponse(REWRITE_DONE, ret);
   }
 
-=======
-RewriteResponse ArithRewriter::postRewriteIntsIsPow2(TNode t)
-{
-  Assert(t.getKind() == Kind::INTS_ISPOW2);
-  // if constant, we eliminate
-  if (t[0].isConst())
-  {
-    // pow2 is only supported for integers
-    Assert(t[0].getType().isInteger());
-    Integer i = t[0].getConst<Rational>().getNumerator();
-
-    return RewriteResponse(REWRITE_DONE, rewriter::mkConst(i.isPow2()));
-  }
-  return RewriteResponse(REWRITE_DONE, t);
-}
-RewriteResponse ArithRewriter::postRewriteIntsLog2(TNode t)
-{
-  Assert(t.getKind() == Kind::INTS_LOG2);
-  // if constant, we eliminate
-  if (t[0].isConst())
-  {
-    // pow2 is only supported for integers
-    Assert(t[0].getType().isInteger());
-    Integer i = t[0].getConst<Rational>().getNumerator();
-    size_t const length = i.length();
-    return RewriteResponse(REWRITE_DONE, rewriter::mkConst(Integer(length)));
-  }
->>>>>>> f5b7c88e
   return RewriteResponse(REWRITE_DONE, t);
 }
 
