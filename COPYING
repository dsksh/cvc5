--- conflicted
+++ resolved
@@ -269,9 +269,9 @@
 you choose to use the combined work, "CVC4+Readline," by building CVC4 with
 Readline, then it is also covered under the GPLv3.  If you want to make sure
 you build a version of CVC4 that uses no GPLed libraries, configure CVC4 with
-<<<<<<< HEAD
-the "--bsd" option before building.  CVC4 can then be used in contexts where
-you want to license CVC4 under the (modified) BSD license.
+the "--bsd" option before building (which is the default).  CVC4 can then be
+used in contexts where you want to license CVC4 under the (modified) BSD
+license.
 
 CVC4 sources incorporate those of the LFSC proof checker, which is
 covered by the following license:
@@ -292,9 +292,4 @@
   DATA, OR PROFITS; OR BUSINESS INTERRUPTION) HOWEVER CAUSED AND ON ANY
   THEORY OF LIABILITY, WHETHER IN CONTRACT, STRICT LIABILITY, OR TORT
   (INCLUDING NEGLIGENCE OR OTHERWISE) ARISING IN ANY WAY OUT OF THE USE
-  OF THIS SOFTWARE, EVEN IF ADVISED OF THE POSSIBILITY OF SUCH DAMAGE.
-=======
-the "--bsd" option before building (which is the default).  CVC4 can then be
-used in contexts where you want to license CVC4 under the (modified) BSD
-license.
->>>>>>> 312918e6
+  OF THIS SOFTWARE, EVEN IF ADVISED OF THE POSSIBILITY OF SUCH DAMAGE.